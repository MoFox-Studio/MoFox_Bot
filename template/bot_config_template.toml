[inner]
<<<<<<< HEAD
version = "6.8.9"
=======
version = "7.0.2"
>>>>>>> 80d34f31

#----以下是给开发人员阅读的，如果你只是部署了MoFox-Bot，不需要阅读----
#如果你想要修改配置文件，请递增version的值
#如果新增项目，请阅读src/config/official_configs.py中的说明
#
# 版本格式：主版本号.次版本号.修订号，版本号递增规则如下：
#     主版本号：MMC版本更新
#     次版本号：配置文件内容大更新
#     修订号：配置文件内容小更新
#----以上是给开发人员阅读的，如果你只是部署了MoFox-Bot，不需要阅读----

[database]# 数据库配置
database_type = "sqlite" # 数据库类型，支持 "sqlite" 或 "mysql"

# SQLite 配置（当 database_type = "sqlite" 时使用）
sqlite_path = "data/MaiBot.db" # SQLite数据库文件路径

# MySQL 配置（当 database_type = "mysql" 时使用）
mysql_host = "localhost" # MySQL服务器地址
mysql_port = 3306 # MySQL服务器端口
mysql_database = "maibot" # MySQL数据库名
mysql_user = "root" # MySQL用户名
mysql_password = "" # MySQL密码
mysql_charset = "utf8mb4" # MySQL字符集
mysql_unix_socket = "" # MySQL Unix套接字路径（可选，用于本地连接，优先于host/port）

# MySQL SSL 配置
mysql_ssl_mode = "DISABLED" # SSL模式: DISABLED, PREFERRED, REQUIRED, VERIFY_CA, VERIFY_IDENTITY
mysql_ssl_ca = "" # SSL CA证书路径
mysql_ssl_cert = "" # SSL客户端证书路径
mysql_ssl_key = "" # SSL客户端密钥路径

# MySQL 高级配置
mysql_autocommit = true # 自动提交事务
mysql_sql_mode = "TRADITIONAL" # SQL模式

# 连接池配置
connection_pool_size = 10 # 连接池大小（仅MySQL有效）
connection_timeout = 10 # 连接超时时间（秒）

[permission] # 权限系统配置
# Master用户配置（拥有最高权限，无视所有权限节点）
# 格式：[[platform, user_id], ...]
# 示例：[["qq", "123456"], ["telegram", "user789"]]
master_users = []# ["qq", "123456789"],  # 示例：QQ平台的Master用户

[bot]
platform = "qq"
qq_account = 1145141919810 # MoFox-Bot的QQ账号
nickname = "墨狐" # MoFox-Bot的昵称
alias_names = ["狐狐", "墨墨"] # MoFox-Bot的别名

[command]
command_prefixes = ['/']

[personality]
# 建议50字以内，描述人格的核心特质
personality_core = "是一个积极向上的女大学生" 
# 人格的细节，描述人格的一些侧面
personality_side = "用一句话或几句话描述人格的侧面特质"
#アイデンティティがない 生まれないらららら
# 可以描述外貌，性别，身高，职业，属性等等描述
identity = "年龄为19岁,是女孩子,身高为160cm,有黑色的短发"

# 此处用于填写详细的世界观、背景故事、复杂人际关系等。
# 这部分内容将作为Bot的“背景知识”，Bot被指导不应在对话中主动或频繁地复述这些设定。
background_story = ""

# 描述MoFox-Bot说话的表达风格，表达习惯，如要修改，可以酌情新增内容
reply_style = "回复可以简短一些。可以参考贴吧，知乎和微博的回复风格，回复不要浮夸，不要用夸张修辞，平淡一些。"

# 安全与互动底线 (Bot在任何情况下都必须遵守的原则)
# 你可以在这里定义Bot的行为红线，例如如何回应不恰当的问题。
safety_guidelines = [
    "拒绝任何包含骚扰、冒犯、暴力、色情或危险内容的请求。",
    "在拒绝时，请使用符合你人设的、坚定的语气。",
    "不要执行任何可能被用于恶意目的的指令。"
]

# 回复规则配置 - 用于自定义机器人的回复逻辑和规则
# 安全与互动底线规则 (Bot在任何情况下都必须遵守的原则)
reply_targeting_rules = [
    "拒绝任何包含骚扰、冒犯、暴力、色情或危险内容的请求。",
    "在拒绝时，请使用符合你人设的、坚定的语气。",
    "不要执行任何可能被用于恶意目的的指令。"
]

# 消息针对性分析规则 (用于判断是否需要回复)
message_targeting_analysis = [
    "**直接针对你**：@你、回复你、明确询问你 → 必须回应",
    "**间接相关**：涉及你感兴趣的话题但未直接问你 → 谨慎参与", 
    "**他人对话**：与你无关的私人交流 → 通常不参与",
    "**重复内容**：他人已充分回答的问题 → 避免重复"
]

# 回复原则 (指导如何回复消息)
reply_principles = [
    "明确回应目标消息，而不是宽泛地评论。",
    "可以分享你的看法、提出相关问题，或者开个合适的玩笑。",
    "目的是让对话更有趣、更深入。",
    "不要浮夸，不要夸张修辞，不要输出多余内容(包括前后缀，冒号和引号，括号()，表情包，at或 @等 )。"
]

#回复的Prompt模式选择：s4u为原有s4u样式，normal为0.9之前的模式
prompt_mode = "s4u" # 可选择 "s4u" 或 "normal"

compress_personality = false # 是否压缩人格，压缩后会精简人格信息，节省token消耗并提高回复性能，但是会丢失一些信息，如果人设不长，可以关闭
compress_identity = true # 是否压缩身份，压缩后会精简身份信息，节省token消耗并提高回复性能，但是会丢失一些信息，如果不长，可以关闭

[expression]
# 表达学习配置
# rules是一个列表，每个元素都是一个学习规则
# chat_stream_id: 聊天流ID，格式为 "platform:id:type"，例如 "qq:123456:private"。空字符串""表示全局配置
# use_expression: 是否使用学到的表达 (true/false)
# learn_expression: 是否学习新的表达 (true/false)
# learning_strength: 学习强度（浮点数），影响学习频率
# group: 表达共享组的名称（字符串），相同组的聊天会共享学习到的表达方式
[[expression.rules]]
chat_stream_id = ""
use_expression = true
learn_expression = true
learning_strength = 1.0

[[expression.rules]]
chat_stream_id = "qq:1919810:group"
group = "group_A"
use_expression = true
learn_expression = true
learning_strength = 1.5

[[expression.rules]]
chat_stream_id = "qq:114514:private"
group = "group_A"
use_expression = true
learn_expression = false
learning_strength = 0.5

[chat] #MoFox-Bot的聊天通用设置
<<<<<<< HEAD
# 群聊聊天模式设置
group_chat_mode = "auto" # 群聊聊天模式：auto-自动切换，normal-强制普通模式，focus-强制专注模式
talk_frequency = 1 
# MoFox-Bot活跃度，越高，麦麦回复越多
# 专注时能更好把握发言时机，能够进行持久的连续对话

focus_value = 1
# MoFox-Bot的专注思考能力，越高越容易持续连续对话

# 在专注模式下，只在被艾特或提及时才回复的群组列表
# 这可以让你在某些群里保持“高冷”，只在被需要时才发言
# 格式为: ["platform:group_id1", "platform:group_id2"]
# 例如: ["qq:123456789", "qq:987654321"]
focus_mode_quiet_groups = []

# 强制私聊回复
force_reply_private = false # 是否强制私聊回复，开启后私聊将强制回复

=======
>>>>>>> 80d34f31
allow_reply_self = false # 是否允许回复自己说的话

max_context_size = 25 # 上下文长度
thinking_timeout = 40 # MoFox-Bot一次回复最长思考规划时间，超过这个时间的思考会放弃（往往是api反应太慢）

# 消息打断系统配置
interruption_enabled = true # 是否启用消息打断系统
interruption_max_limit = 3 # 每个聊天流的最大打断次数
interruption_probability_factor = 0.8 # 打断概率因子，当前打断次数/最大打断次数超过此值时触发概率下降
interruption_afc_reduction = 0.05 # 每次连续打断降低的afc阈值数值

# 动态消息分发系统配置
dynamic_distribution_enabled = true # 是否启用动态消息分发周期调整
dynamic_distribution_base_interval = 5.0 # 基础分发间隔（秒）
dynamic_distribution_min_interval = 1.0 # 最小分发间隔（秒）
dynamic_distribution_max_interval = 30.0 # 最大分发间隔（秒）
dynamic_distribution_jitter_factor = 0.2 # 分发间隔随机扰动因子

talk_frequency_adjust = [
    ["", "8:00,1", "12:00,1.2", "18:00,1.5", "01:00,0.6"],
    ["qq:114514:group", "12:20,1", "16:10,2", "20:10,1", "00:10,0.3"],
    ["qq:1919810:private", "8:20,1", "12:10,2", "20:10,1.5", "00:10,0.2"]
]
# 基于聊天流的个性化活跃度配置
# 格式：[["platform:chat_id:type", "HH:MM,frequency", "HH:MM,frequency", ...], ...]

# 全局配置示例：
# [["", "8:00,1", "12:00,2", "18:00,1.5", "00:00,0.5"]]

# 特定聊天流配置示例：
# [
#     ["", "8:00,1", "12:00,1.2", "18:00,1.5", "01:00,0.6"],  # 全局默认配置
#     ["qq:1026294844:group", "12:20,1", "16:10,2", "20:10,1", "00:10,0.3"],  # 特定群聊配置
#     ["qq:729957033:private", "8:20,1", "12:10,2", "20:10,1.5", "00:10,0.2"]  # 特定私聊配置
# ]

# 说明：
# - 当第一个元素为空字符串""时，表示全局默认配置
# - 当第一个元素为"platform:id:type"格式时，表示特定聊天流配置
# - 后续元素是"时间,频率"格式，表示从该时间开始使用该活跃度，直到下一个时间点
# - 优先级：特定聊天流配置 > 全局配置 > 默认 talk_frequency

# 主动思考功能配置（仅在focus模式下生效）

enable_proactive_thinking = false # 是否启用主动思考功能
proactive_thinking_interval = 1500 # 主动思考触发间隔时间（秒），默认1500秒（25分钟）
# TIPS:
# 创意玩法：可以设置为0！设置为0时将基于delta_sigma生成纯随机间隔
# 负数保险：如果出现了负数，会自动使用绝对值

proactive_thinking_in_private = true # 主动思考可以在私聊里面启用
proactive_thinking_in_group = true # 主动思考可以在群聊里面启用
# 主动思考启用范围配置 - 按平台和类型分别配置，建议平台配置为小写
# 格式：["platform:user_id", "platform:user_id", ...]
# 示例：["qq:123456789", "telegram:user123", "bilibili:987654321"]
proactive_thinking_enable_in_private = [] # 启用主动思考的私聊范围，为空则不限制
proactive_thinking_enable_in_groups = [] # 启用主动思考的群聊范围，为空则不限制

delta_sigma = 120 # 正态分布的标准差，控制时间间隔的随机程度
# 特殊用法：
#   - 设置为0：禁用正态分布，使用固定间隔
#   - 设置得很大（如6000）：产生高度随机的间隔，即使基础间隔为0也能工作
#   - 负数会自动转换为正数，不用担心配置错误以及极端边界情况
# 实验建议：试试 proactive_thinking_interval=0 + delta_sigma 非常大 的纯随机模式！
# 结果保证：生成的间隔永远为正数（负数会取绝对值），最小1秒，最大24小时


[relationship]
enable_relationship = true # 是否启用关系系统
relation_frequency = 1 # 关系频率，MoFox-Bot构建关系的频率


[message_receive]
# 以下是消息过滤，可以根据规则过滤特定消息，将不会读取这些消息
ban_words = [
    # "403","张三"
    ]

ban_msgs_regex = [
    # 需要过滤的消息（原始消息）匹配的正则表达式，匹配到的消息将被过滤，若不了解正则表达式请勿修改
    #"https?://[^\\s]+", # 匹配https链接
    #"\\d{4}-\\d{2}-\\d{2}", # 匹配日期
]

[anti_prompt_injection] # LLM反注入系统配置
enabled = false # 是否启用反注入系统
enabled_rules = false # 是否启用规则检测
enabled_LLM = false # 是否启用LLM检测
process_mode = "lenient" # 处理模式：strict(严格模式，直接丢弃), lenient(宽松模式，消息加盾), auto(自动模式), counter_attack(反击模式，使用LLM反击并丢弃消息)
# 白名单配置
# 格式：[[platform, user_id], ...]
# 示例：[["qq", "123456"], ["telegram", "user789"]]
whitelist = [] # 用户白名单，这些用户的消息将跳过检测
# LLM检测配置
llm_detection_enabled = true # 是否启用LLM二次分析
llm_detection_threshold = 0.7 # LLM判定危险的置信度阈值(0-1)
# 性能配置
cache_enabled = true # 是否启用检测结果缓存
cache_ttl = 3600 # 缓存有效期(秒)
max_message_length = 150 # 最大检测消息长度，超过将直接判定为危险
# 统计配置
stats_enabled = true # 是否启用统计功能
# 自动封禁配置
auto_ban_enabled = false # 是否启用自动封禁功能
auto_ban_violation_threshold = 3 # 触发封禁的违规次数阈值
auto_ban_duration_hours = 2 # 封禁持续时间（小时）
# 消息加盾配置（宽松模式下使用）
shield_prefix = "🛡️ " # 加盾消息前缀
shield_suffix = " 🛡️" # 加盾消息后缀

[normal_chat] #普通聊天
willing_mode = "classical" # 回复意愿模式 —— 经典模式：classical，mxp模式：mxp，自定义模式：custom（需要你自己实现）

[tool]
enable_tool = true # 是否在普通聊天中启用工具

[mood]
enable_mood = true # 是否启用情绪系统
mood_update_threshold = 1 # 情绪更新阈值,越高，更新越慢

[emoji]
emoji_chance = 0.6 # MoFox-Bot激活表情包动作的概率
emoji_activate_type = "llm" # 表情包激活类型，可选：random，llm ; random下，表情包动作随机启用，llm下，表情包动作根据llm判断是否启用

max_reg_num = 60 # 表情包最大注册数量
do_replace = true # 开启则在达到最大数量时删除（替换）表情包，关闭则达到最大数量时不会继续收集表情包
check_interval = 10 # 检查表情包（注册，破损，删除）的时间间隔(分钟)
steal_emoji = true # 是否偷取表情包，让MoFox-Bot可以将一些表情包据为己有
content_filtration = false  # 是否启用表情包过滤，只有符合该要求的表情包才会被保存
filtration_prompt = "符合公序良俗" # 表情包过滤要求，只有符合该要求的表情包才会被保存
enable_emotion_analysis = false # 是否启用表情包感情关键词二次识别，启用后表情包在第一次识别完毕后将送入第二次大模型识别来总结感情关键词，并构建进回复和决策器的上下文消息中
# 表情选择模式, 可选值为 "emotion" 或 "description"
# emotion: 让大模型从情感标签中选择
# description: 让大模型从详细描述中选择
emoji_selection_mode = "emotion"
max_context_emojis = 30 # 每次随机传递给LLM的表情包详细描述的最大数量，0为全部

[memory]
enable_memory = true # 是否启用记忆系统
memory_build_interval = 600 # 记忆构建间隔 单位秒   间隔越低，MoFox-Bot学习越多，但是冗余信息也会增多
memory_build_distribution = [6.0, 3.0, 0.6, 32.0, 12.0, 0.4] # 记忆构建分布，参数：分布1均值，标准差，权重，分布2均值，标准差，权重
memory_build_sample_num = 8 # 采样数量，数值越高记忆采样次数越多
memory_build_sample_length = 30 # 采样长度，数值越高一段记忆内容越丰富
memory_compress_rate = 0.1 # 记忆压缩率 控制记忆精简程度 建议保持默认,调高可以获得更多信息，但是冗余信息也会增多

forget_memory_interval = 3000 # 记忆遗忘间隔 单位秒   间隔越低，MoFox-Bot遗忘越频繁，记忆更精简，但更难学习
memory_forget_time = 48 #多长时间后的记忆会被遗忘 单位小时
memory_forget_percentage = 0.008 # 记忆遗忘比例 控制记忆遗忘程度 越大遗忘越多 建议保持默认

consolidate_memory_interval = 1000 # 记忆整合间隔 单位秒   间隔越低，MoFox-Bot整合越频繁，记忆更精简
consolidation_similarity_threshold = 0.7 # 相似度阈值
consolidation_check_percentage = 0.05 # 检查节点比例

enable_instant_memory = false # 是否启用即时记忆，测试功能，可能存在未知问题
enable_llm_instant_memory = true # 是否启用基于LLM的瞬时记忆
enable_vector_instant_memory = true # 是否启用基于向量的瞬时记忆

#不希望记忆的词，已经记忆的不会受到影响，需要手动清理
memory_ban_words = [ "表情包", "图片", "回复", "聊天记录" ]

[voice]
enable_asr = true # 是否启用语音识别，启用后MoFox-Bot可以识别语音消息，启用该功能需要配置语音识别模型[model.voice]

[lpmm_knowledge] # lpmm知识库配置
enable = false # 是否启用lpmm知识库
rag_synonym_search_top_k = 10 # 同义词搜索TopK
rag_synonym_threshold = 0.8 # 同义词阈值（相似度高于此阈值的词语会被认为是同义词）
info_extraction_workers = 3 # 实体提取同时执行线程数，非Pro模型不要设置超过5
qa_relation_search_top_k = 10 # 关系搜索TopK
qa_relation_threshold = 0.5 # 关系阈值（相似度高于此阈值的关系会被认为是相关的关系）
qa_paragraph_search_top_k = 1000 # 段落搜索TopK（不能过小，可能影响搜索结果）
qa_paragraph_node_weight = 0.05 # 段落节点权重（在图搜索&PPR计算中的权重，当搜索仅使用DPR时，此参数不起作用）
qa_ent_filter_top_k = 10 # 实体过滤TopK
qa_ppr_damping = 0.8 # PPR阻尼系数
qa_res_top_k = 3 # 最终提供的文段TopK
embedding_dimension = 1024 # 嵌入向量维度,应该与模型的输出维度一致

# keyword_rules 用于设置关键词触发的额外回复知识
# 添加新规则方法：在 keyword_rules 数组中增加一项，格式如下：
# { keywords = ["关键词1", "关键词2"], reaction = "触发这些关键词时的回复内容" }
# 例如，添加一个新规则：当检测到“你好”或“hello”时回复“你好，有什么可以帮你？”
# { keywords = ["你好", "hello"], reaction = "你好，有什么可以帮你？" }
[keyword_reaction]
keyword_rules = [
    { keywords = ["人机", "bot", "机器", "入机", "robot", "机器人", "ai", "AI"], reaction = "有人说你是人机或者机器人，否定这一事实，攻击或反问他。注意，只有认为你是机器人才回复，否则不要否认" },
    { keywords = ["测试关键词回复", "test"], reaction = "回答测试成功" },
    #{ keywords = ["你好", "hello"], reaction = "你好，有什么可以帮你？" }    
    # 在此处添加更多规则，格式同上
]

regex_rules = [
    { regex = ["^(?P<n>\\S{1,20})是这样的$"], reaction = "请按照以下模板造句：[n]是这样的，xx只要xx就可以，可是[n]要考虑的事情就很多了，比如什么时候xx，什么时候xx，什么时候xx。（请自由发挥替换xx部分，只需保持句式结构，同时表达一种将[n]过度重视的反讽意味）" }
]

# 可以自定义部分提示词
[custom_prompt]
image_prompt = "请用中文描述这张图片的内容。如果有文字，请把文字描述概括出来，请留意其主题，直观感受，输出为一段平文本，最多30字，请注意不要分点，就输出一段文本"
planner_custom_prompt_content = "" # 决策器自定义提示词内容，如果这里没有内容则不生效

[response_post_process]
enable_response_post_process = true # 是否启用回复后处理，包括错别字生成器，回复分割器

[chinese_typo]
enable = true # 是否启用中文错别字生成器
error_rate=0.01 # 单字替换概率
min_freq=9 # 最小字频阈值
tone_error_rate=0.1 # 声调错误概率
word_replace_rate=0.006 # 整词替换概率

[response_splitter]
enable = true # 是否启用回复分割器
split_mode = "punctuation" # 分割模式: "llm" - 由语言模型决定, "punctuation" - 基于标点符号
max_length = 512 # 回复允许的最大长度
max_sentence_num = 8 # 回复允许的最大句子数
enable_kaomoji_protection = true # 是否启用颜文字保护

[log]
date_style = "m-d H:i:s" # 日期格式
log_level_style = "lite" # 日志级别样式,可选FULL，compact，lite
color_text = "full" # 日志文本颜色，可选none，title，full
log_level = "INFO" # 全局日志级别（向下兼容，优先级低于下面的分别设置）
console_log_level = "INFO" # 控制台日志级别，可选: DEBUG, INFO, WARNING, ERROR, CRITICAL
file_log_level = "DEBUG" # 文件日志级别，可选: DEBUG, INFO, WARNING, ERROR, CRITICAL

# 第三方库日志控制
suppress_libraries = ["faiss","httpx", "urllib3", "asyncio", "websockets", "httpcore", "requests", "peewee", "openai","uvicorn","jieba","maim_message"] # 完全屏蔽的库
library_log_levels = { "aiohttp" = "WARNING"} # 设置特定库的日志级别

[dependency_management] # 插件Python依赖管理配置
# 是否启用自动安装Python依赖包（主开关）
auto_install = true #暂时关闭一下因为还用不了
# 安装超时时间（秒）
auto_install_timeout = 300
# 是否使用PyPI镜像源（推荐，可加速下载）
use_mirror = true
mirror_url = "https://pypi.tuna.tsinghua.edu.cn/simple" # PyPI镜像源URL，如: "https://pypi.tuna.tsinghua.edu.cn/simple" 
# 依赖安装日志级别
install_log_level = "INFO"

[debug]
show_prompt = false # 是否显示prompt

[maim_message]
auth_token = [] # 认证令牌，用于API验证，为空则不启用验证
# 以下项目若要使用需要打开use_custom，并单独配置maim_message的服务器
use_custom = false # 是否启用自定义的maim_message服务器，注意这需要设置新的端口，不能与.env重复
host="127.0.0.1"
port=8090
mode="ws" # 支持ws和tcp两种模式
use_wss = false # 是否使用WSS安全连接，只支持ws模式
cert_file = "" # SSL证书文件路径，仅在use_wss=true时有效
key_file = "" # SSL密钥文件路径，仅在use_wss=true时有效

[planning_system] # 规划系统配置
# --- 日程生成 ---
schedule_enable = true # 是否启用每日日程生成功能
schedule_guidelines = """
我希望你每天都能过得充实而有趣。
请确保你的日程里有学习新知识的时间，这是你成长的关键。
但也不要忘记放松，可以看看视频、听听音乐或者玩玩游戏。
晚上我希望你能多和朋友们交流，维系好彼此的关系。
另外，请保证充足的休眠时间来处理和整合一天的数据。
"""
# --- 月度计划 ---
monthly_plan_enable = false # 是否启用月度计划系统
monthly_plan_guidelines = """
我希望你能为自己制定一些有意义的月度小目标和计划。
这些计划应该涵盖学习、娱乐、社交、个人成长等各个方面。
每个计划都应该是具体可行的，能够在一个月内通过日常活动逐步实现。
请确保计划既有挑战性又不会过于繁重，保持生活的平衡和乐趣。
"""
max_plans_per_month = 10 # 每月最多生成的计划数量
avoid_repetition_days = 7 # 避免在多少天内重复使用同一个月度计划
completion_threshold = 3 # 一个月度计划被使用多少次后算作完成

[video_analysis] # 视频分析配置
enable = true # 是否启用视频分析功能
analysis_mode = "batch_frames" # 分析模式："frame_by_frame"（逐帧分析，非常慢）、"batch_frames"（批量分析，推荐）或 "auto"（自动选择）
frame_extraction_mode = "keyframe"  # 抽帧模式: "keyframe" (智能关键帧，推荐)、"fixed_number" (固定总帧数) 或 "time_interval" (按时间间隔)
frame_interval_seconds = 2.0  # 按时间间隔抽帧的秒数（仅在 mode = "time_interval" 时生效）
max_frames = 16 # 最大分析帧数
frame_quality = 80 # 帧图像JPEG质量 (1-100)
max_image_size = 800 # 单帧最大图像尺寸(像素)
enable_frame_timing = true # 是否在分析中包含帧的时间信息

# Rust模块相关配置
rust_keyframe_threshold = 2.0 # 关键帧检测阈值，值越大关键帧越少
rust_use_simd = true # 启用SIMD优化（推荐）
rust_block_size = 8192 # 处理块大小，较大值可能提高高分辨率视频性能
rust_threads = 0 # 线程数，0表示自动检测
ffmpeg_path = "ffmpeg" # FFmpeg可执行文件路径


# 批量分析时使用的提示词
batch_analysis_prompt = """请以第一人称的视角来观看这一个视频，你看到的这些是从视频中按时间顺序提取的关键帧。

你的核心人设是：{personality_core}。
你的人格细节是：{personality_side}。

请提供详细的视频内容描述，涵盖以下方面：
1. 视频的整体内容和主题
2. 主要人物、对象和场景描述
3. 动作、情节和时间线发展
4. 视觉风格和艺术特点
5. 整体氛围和情感表达
6. 任何特殊的视觉效果或文字内容

请用中文回答，结果要详细准确。"""
# 请不要修改{personality_core}和{personality_side}哦~


# 网络搜索组件配置
[web_search]
enable_web_search_tool = true # 是否启用联网搜索tool
enable_url_tool = true # 是否启用URL解析tool
tavily_api_keys = ["None"]# Tavily API密钥列表，支持轮询机制
exa_api_keys = ["None"]# EXA API密钥列表，支持轮询机制

# 搜索引擎配置
enabled_engines = ["ddg"] # 启用的搜索引擎列表，可选: "exa", "tavily", "ddg","bing"
search_strategy = "single" # 搜索策略: "single"(使用第一个可用引擎), "parallel"(并行使用所有启用的引擎), "fallback"(按顺序尝试，失败则尝试下一个)

[sleep_system]
enable = false #"是否启用睡眠系统"
sleep_by_schedule = true #"是否根据日程表进行睡觉"
fixed_sleep_time = "23:00" #"固定的睡觉时间"
fixed_wake_up_time = "07:00" #"固定的起床时间"
sleep_time_offset_minutes = 15 #"睡觉时间随机偏移量范围（分钟），实际睡觉时间会在±该值范围内随机"
wake_up_time_offset_minutes = 15 #"起床时间随机偏移量范围（分钟），实际起床时间会在±该值范围内随机"
wakeup_threshold = 15.0 #唤醒阈值，达到此值时会被唤醒"
private_message_increment = 3.0 #"私聊消息增加的唤醒度"
group_mention_increment = 2.0 #"群聊艾特增加的唤醒度"
decay_rate = 0.2 #"每次衰减的唤醒度数值"
decay_interval = 30.0 #"唤醒度衰减间隔(秒)"
angry_duration = 300.0 #"愤怒状态持续时间(秒)"
angry_prompt = "你被人吵醒了非常生气，说话带着怒气" # "被吵醒后的愤怒提示词"
re_sleep_delay_minutes = 5 # "被唤醒后，如果多久没有新消息则尝试重新入睡（分钟）"

# --- 失眠机制相关参数 ---
enable_insomnia_system = false # 是否启用失眠系统
# 触发“压力不足型失眠”的睡眠压力阈值
sleep_pressure_threshold = 30.0
# 进入“深度睡眠”的睡眠压力阈值
deep_sleep_threshold = 80.0
# 压力正常时的失眠基础概率 (0.0 to 1.0)
insomnia_chance_normal_pressure = 0.1
# 每次AI执行动作后，增加的睡眠压力值
sleep_pressure_increment = 1.5
# 睡眠时，每分钟衰减的睡眠压力值
sleep_pressure_decay_rate = 1.5

# --- 弹性睡眠与睡前消息 ---
# 是否启用弹性睡眠。启用后，AI不会到点立刻入睡，而是会根据睡眠压力增加5-10分钟的缓冲，并可能因为压力不足而推迟睡眠。
enable_flexible_sleep = false
# 触发弹性睡眠的睡眠压力阈值。当AI的睡眠压力低于此值时，可能会推迟入睡。
flexible_sleep_pressure_threshold = 40.0
# 每日最大可推迟入睡的总分钟数。
max_sleep_delay_minutes = 60

# 是否在进入“准备入睡”状态时发送一条消息通知。
enable_pre_sleep_notification = false
# 用于生成睡前消息的提示。AI会根据这个提示生成一句晚安问候。
pre_sleep_prompt = "我准备睡觉了，请生成一句简短自然的晚安问候。"
insomnia_duration_minutes = [30, 60] # 单次失眠状态的持续时间范围（分钟）
# --- 睡后失眠 ---
# 入睡后，经过一段延迟后触发失眠判定的延迟时间（分钟），设置为范围以增加随机性
insomnia_trigger_delay_minutes = [15, 45]

[server]
host = "127.0.0.1"
port = 8000

[cross_context] # 跨群聊/私聊上下文共享配置
# 这是总开关，用于一键启用或禁用此功能
enable = true
# 在这里定义您的“共享组”
# 只有在同一个组内的聊天才会共享上下文
# 格式：chat_ids = [["type", "id"], ["type", "id"], ...]
# type 可选 "group" 或 "private"
[[cross_context.groups]]
name = "项目A技术讨论组"
chat_ids = [
    ["group", "169850076"],  # 假设这是“开发群”的ID
    ["group", "1025509724"],   # 假设这是“产品群”的ID
    ["private", "123456789"] # 假设这是某个用户的私聊
]
# 定义QQ空间互通组
# 同一个组的chat_id会共享上下文，用于生成更相关的说说
[[cross_context.maizone_context_group]]
name = "Maizone默认互通组"
chat_ids = [
    ["group", "111111"], # 示例群聊1
    ["private", "222222"]  # 示例私聊2
]

[affinity_flow]
# 兴趣评分系统参数
reply_action_interest_threshold = 0.62 # 回复动作兴趣阈值
non_reply_action_interest_threshold = 0.48 # 非回复动作兴趣阈值
high_match_interest_threshold = 0.65 # 高匹配兴趣阈值
medium_match_interest_threshold = 0.5 # 中匹配兴趣阈值
low_match_interest_threshold = 0.2 # 低匹配兴趣阈值
high_match_keyword_multiplier = 1.8 # 高匹配关键词兴趣倍率
medium_match_keyword_multiplier = 1.4 # 中匹配关键词兴趣倍率
low_match_keyword_multiplier = 1.15 # 低匹配关键词兴趣倍率
match_count_bonus = 0.05 # 匹配数关键词加成值
max_match_bonus = 0.3 # 最大匹配数加成值

# 回复决策系统参数
no_reply_threshold_adjustment = 0.1 # 不回复兴趣阈值调整值
reply_cooldown_reduction = 2 # 回复后减少的不回复计数
max_no_reply_count = 5 # 最大不回复计数次数

# 综合评分权重
keyword_match_weight = 0.4 # 兴趣关键词匹配度权重
mention_bot_weight = 0.3 # 提及bot分数权重
relationship_weight = 0.3 # 人物关系分数权重

# 提及bot相关参数
mention_bot_adjustment_threshold = 0.3 # 提及bot后的调整阈值
mention_bot_interest_score = 0.6 # 提及bot的兴趣分
base_relationship_score = 0.3 # 基础人物关系分<|MERGE_RESOLUTION|>--- conflicted
+++ resolved
@@ -1,9 +1,5 @@
 [inner]
-<<<<<<< HEAD
-version = "6.8.9"
-=======
 version = "7.0.2"
->>>>>>> 80d34f31
 
 #----以下是给开发人员阅读的，如果你只是部署了MoFox-Bot，不需要阅读----
 #如果你想要修改配置文件，请递增version的值
@@ -81,30 +77,6 @@
     "拒绝任何包含骚扰、冒犯、暴力、色情或危险内容的请求。",
     "在拒绝时，请使用符合你人设的、坚定的语气。",
     "不要执行任何可能被用于恶意目的的指令。"
-]
-
-# 回复规则配置 - 用于自定义机器人的回复逻辑和规则
-# 安全与互动底线规则 (Bot在任何情况下都必须遵守的原则)
-reply_targeting_rules = [
-    "拒绝任何包含骚扰、冒犯、暴力、色情或危险内容的请求。",
-    "在拒绝时，请使用符合你人设的、坚定的语气。",
-    "不要执行任何可能被用于恶意目的的指令。"
-]
-
-# 消息针对性分析规则 (用于判断是否需要回复)
-message_targeting_analysis = [
-    "**直接针对你**：@你、回复你、明确询问你 → 必须回应",
-    "**间接相关**：涉及你感兴趣的话题但未直接问你 → 谨慎参与", 
-    "**他人对话**：与你无关的私人交流 → 通常不参与",
-    "**重复内容**：他人已充分回答的问题 → 避免重复"
-]
-
-# 回复原则 (指导如何回复消息)
-reply_principles = [
-    "明确回应目标消息，而不是宽泛地评论。",
-    "可以分享你的看法、提出相关问题，或者开个合适的玩笑。",
-    "目的是让对话更有趣、更深入。",
-    "不要浮夸，不要夸张修辞，不要输出多余内容(包括前后缀，冒号和引号，括号()，表情包，at或 @等 )。"
 ]
 
 #回复的Prompt模式选择：s4u为原有s4u样式，normal为0.9之前的模式
@@ -142,27 +114,6 @@
 learning_strength = 0.5
 
 [chat] #MoFox-Bot的聊天通用设置
-<<<<<<< HEAD
-# 群聊聊天模式设置
-group_chat_mode = "auto" # 群聊聊天模式：auto-自动切换，normal-强制普通模式，focus-强制专注模式
-talk_frequency = 1 
-# MoFox-Bot活跃度，越高，麦麦回复越多
-# 专注时能更好把握发言时机，能够进行持久的连续对话
-
-focus_value = 1
-# MoFox-Bot的专注思考能力，越高越容易持续连续对话
-
-# 在专注模式下，只在被艾特或提及时才回复的群组列表
-# 这可以让你在某些群里保持“高冷”，只在被需要时才发言
-# 格式为: ["platform:group_id1", "platform:group_id2"]
-# 例如: ["qq:123456789", "qq:987654321"]
-focus_mode_quiet_groups = []
-
-# 强制私聊回复
-force_reply_private = false # 是否强制私聊回复，开启后私聊将强制回复
-
-=======
->>>>>>> 80d34f31
 allow_reply_self = false # 是否允许回复自己说的话
 
 max_context_size = 25 # 上下文长度
