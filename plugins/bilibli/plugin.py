#!/usr/bin/env python3
"""
Bilibili 视频观看体验工具
支持哔哩哔哩视频链接解析和AI视频内容分析
"""

from typing import Any, ClassVar

from src.common.logger import get_logger
from src.plugin_system import BasePlugin, BaseTool, ComponentInfo, ConfigField, ToolParamType, register_plugin

from .bilibli_base import get_bilibili_analyzer

logger = get_logger("bilibili_tool")


class BilibiliTool(BaseTool):
    """哔哩哔哩视频观看体验工具 - 像真实用户一样观看和评价用户分享的哔哩哔哩视频"""

    name = "bilibili_video_watcher"
    description = "观看用户分享的哔哩哔哩视频，以真实用户视角给出观看感受和评价"
    available_for_llm = True

    parameters: ClassVar = [
        (
            "url",
            ToolParamType.STRING,
            "用户分享给我的哔哩哔哩视频链接，我会认真观看这个视频并给出真实的观看感受",
            True,
            None,
        ),
        (
            "interest_focus",
            ToolParamType.STRING,
            "你特别感兴趣的方面（如：搞笑内容、学习资料、美食、游戏、音乐等），我会重点关注这些内容",
            False,
            None,
        ),
    ]

    def __init__(self, plugin_config: dict | None = None, chat_stream=None):
        super().__init__(plugin_config, chat_stream)
        self.analyzer = get_bilibili_analyzer()

    async def execute(self, function_args: dict[str, Any]) -> dict[str, Any]:
        """执行哔哩哔哩视频观看体验"""
        try:
            url = function_args.get("url", "").strip()
            interest_focus = function_args.get("interest_focus", "").strip() or None

            if not url:
                return {"name": self.name, "content": "🤔 你想让我看哪个视频呢？给我个链接吧！"}

            logger.info(f"开始'观看'哔哩哔哩视频: {url}")

            # 验证是否为哔哩哔哩链接
            extracted_url = self.analyzer.extract_bilibili_url(url)
            if not extracted_url:
                return {
                    "name": self.name,
                    "content": "🤨 这好像不是哔哩哔哩的链接诶，我只会看哔哩哔哩的视频哦~ 给我一个bilibili.com或b23.tv的链接吧！",
                }

            # 构建个性化的观看提示词
            watch_prompt = self._build_watch_prompt(interest_focus)

            # 执行视频分析
            result = await self.analyzer.analyze_bilibili_video(extracted_url, watch_prompt)

            if result.get("error"):
                return {
                    "name": self.name,
                    "content": f"😔 唉，这个视频我看不了... {result['error']}\n可能是网络问题或者视频有限制",
                }

            # 格式化输出结果
            video_info = result.get("video_info", {})
            ai_analysis = result.get("ai_analysis", "")

            # 构建个性化的观看体验报告
            content = self._format_watch_experience(video_info, ai_analysis, interest_focus)

            logger.info("✅ 哔哩哔哩视频观看体验完成")
            return {"name": self.name, "content": content.strip()}

        except Exception as e:
            error_msg = f"😅 看视频的时候出了点问题: {e!s}"
            logger.error(error_msg)
            return {"name": self.name, "content": error_msg}

    def _build_watch_prompt(self, interest_focus: str | None = None) -> str:
        """构建个性化的观看提示词"""
        base_prompt = """请以一个真实哔哩哔哩用户的视角来观看用户分享给我的这个视频。用户特意分享了这个视频给我，我需要认真观看并给出真实的反馈。

我希望你能：
1. 像普通用户一样对这个分享的视频内容做出真实的反应和评价
2. 根据你的"个人喜好"判断这个用户分享的视频是否有趣、是否值得观看
3. 给出主观的观看感受，包括：喜欢什么、不喜欢什么、有什么感想
4. 用轻松、自然的语气表达，就像在和分享视频的朋友聊天
5. 可以表达个人偏好，比如"我比较喜欢..."、"这种类型不太符合我的口味"等
7. 对用户的分享表示感谢，体现出这是用户主动分享给我的内容"""

        if interest_focus:
            base_prompt += f"\n\n特别关注点：我对 {interest_focus} 相关的内容比较感兴趣，请重点评价这方面的内容。"

        return base_prompt

    def _format_watch_experience(self, video_info: dict, ai_analysis: str, interest_focus: str | None = None) -> str:
        """格式化观看体验报告"""

        # 根据播放量生成热度评价
        view_count = video_info.get("播放量", "0").replace(",", "")
        if view_count.isdigit():
            views = int(view_count)
            if views > 1000000:
                popularity = "🔥 超火爆"
            elif views > 100000:
                popularity = "🔥 很热门"
            elif views > 10000:
                popularity = "👍 还不错"
            else:
                popularity = "🆕 比较新"
        else:
            popularity = "🤷‍♀️ 数据不明"

        # 生成时长评价
        duration = video_info.get("时长", "")
        if "分" in duration:
            time_comment = self._get_duration_comment(duration)
        else:
            time_comment = ""

        content = f"""🎬 **谢谢你分享的这个哔哩哔哩视频！我认真看了一下~**

📺 **视频速览**
• 标题：{video_info.get("标题", "未知")}
• UP主：{video_info.get("UP主", "未知")}
• 时长：{duration} {time_comment}
• 热度：{popularity} ({video_info.get("播放量", "0")}播放)
• 互动：👍{video_info.get("点赞", "0")} 🪙{video_info.get("投币", "0")} ⭐{video_info.get("收藏", "0")}

📝 **UP主说了什么**
{video_info.get("简介", "这个UP主很懒，什么都没写...")[:150]}{"..." if len(video_info.get("简介", "")) > 150 else ""}

🤔 **我的观看感受**
{ai_analysis}
"""

        if interest_focus:
            content += (
                f"\n💭 **关于你感兴趣的'{interest_focus}'**\n我特别注意了这方面的内容，感觉{self._get_focus_comment()}~"
            )

        return content

    def _get_duration_comment(self, duration: str) -> str:
        """根据时长生成评价"""
        if "分" in duration:
            try:
                minutes = int(duration.split("分")[0])
                if minutes < 3:
                    return "(短小精悍)"
                elif minutes < 10:
                    return "(时长刚好)"
                elif minutes < 30:
                    return "(有点长，适合闲时观看)"
                else:
                    return "(超长视频，需要耐心)"
            except Exception:
                return ""
        return ""

    def _get_focus_comment(self) -> str:
        """生成关注点评价"""
        import random

        comments = [
            "挺符合你的兴趣的",
            "内容还算不错",
            "可能会让你感兴趣",
            "值得一看",
            "可能不太符合你的口味",
            "内容比较一般",
        ]
        return random.choice(comments)


@register_plugin
class BilibiliPlugin(BasePlugin):
    """哔哩哔哩视频观看体验插件 - 处理用户分享的视频内容"""

    # 插件基本信息
    plugin_name: str = "bilibili_video_watcher"
<<<<<<< HEAD
    enable_plugin: bool = False
    dependencies: list[str] = []
    python_dependencies: list[str] = []
=======
    enable_plugin: bool = True
    dependencies: ClassVar[list[str] ] = []
    python_dependencies: ClassVar[list[str] ] = []
>>>>>>> c358386a
    config_file_name: str = "config.toml"

    # 配置节描述
    config_section_descriptions: ClassVar[dict] = {"plugin": "插件基本信息", "bilibili": "哔哩哔哩视频观看配置", "tool": "工具配置"}

    # 配置Schema定义
    config_schema: ClassVar[dict] = {
        "plugin": {
            "name": ConfigField(type=str, default="bilibili_video_watcher", description="插件名称"),
            "version": ConfigField(type=str, default="2.0.0", description="插件版本"),
            "enabled": ConfigField(type=bool, default=True, description="是否启用插件"),
            "config_version": ConfigField(type=str, default="2.0.0", description="配置文件版本"),
        },
        "bilibili": {
            "timeout": ConfigField(type=int, default=300, description="观看超时时间（秒）"),
            "verbose_logging": ConfigField(type=bool, default=True, description="是否启用详细日志"),
            "max_retries": ConfigField(type=int, default=3, description="最大重试次数"),
        },
        "tool": {
            "available_for_llm": ConfigField(type=bool, default=True, description="是否对LLM可用"),
            "name": ConfigField(type=str, default="bilibili_video_watcher", description="工具名称"),
            "description": ConfigField(
                type=str, default="观看用户分享的哔哩哔哩视频并给出真实观看体验", description="工具描述"
            ),
        },
    }

    def get_plugin_components(self) -> list[tuple[ComponentInfo, type]]:
        """返回插件包含的工具组件"""
        return [(BilibiliTool.get_tool_info(), BilibiliTool)]<|MERGE_RESOLUTION|>--- conflicted
+++ resolved
@@ -191,15 +191,9 @@
 
     # 插件基本信息
     plugin_name: str = "bilibili_video_watcher"
-<<<<<<< HEAD
-    enable_plugin: bool = False
+    enable_plugin: bool = True
     dependencies: list[str] = []
     python_dependencies: list[str] = []
-=======
-    enable_plugin: bool = True
-    dependencies: ClassVar[list[str] ] = []
-    python_dependencies: ClassVar[list[str] ] = []
->>>>>>> c358386a
     config_file_name: str = "config.toml"
 
     # 配置节描述
