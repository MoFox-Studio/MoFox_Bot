[project]
<<<<<<< HEAD
name = "MoFox-Bot"
version = "0.12.0"
description = "MoFox-Bot 是一个基于大语言模型的可交互智能体"
requires-python = ">=3.11,<=3.13"
=======
name = "MaiBot"
version = "0.8.1"
description = "MaiCore 是一个基于大语言模型的可交互智能体"
requires-python = ">=3.11"
>>>>>>> 3f9b3509
dependencies = [
    "aiohttp>=3.12.14",
    "aiohttp-cors>=0.8.1",
    "aiofiles>=23.1.0",
    "apscheduler>=3.11.0",
    "asyncio>=4.0.0",
    "beautifulsoup4>=4.13.4",
    "chromadb>=1.2.0",
    "colorama>=0.4.6",
    "cryptography>=46.0.3",
    "customtkinter>=5.2.2",
    "dotenv>=0.9.9",
    "exa-py>=1.14.20",
    "faiss-cpu>=1.11.0",
    "fastapi>=0.116.0",
    "google>=3.0.0",
    "filetype>=1.2.0",
    "google-genai>=1.29.0",
    "httpx>=0.28.1",
<<<<<<< HEAD
=======
    "jieba>=0.42.1",
>>>>>>> 3f9b3509
    "json-repair>=0.47.6",
    "json5>=0.12.1",
    "jsonlines>=4.0.0",
    "langfuse==3.7.0",
    "lunar-python>=1.4.4",
    "lxml>=6.0.0",
    "maim-message>=0.3.8",
    "matplotlib>=3.10.3",
    "networkx>=3.4.2",
    "orjson>=3.10",
    "numpy>=2.2.6",
    "openai>=2.5.0",
    "opencv-python>=4.11.0.86",
    "packaging>=25.0",
    "pandas>=2.3.1",
    "peewee>=3.18.2",
    "pillow>=12.0.0",
    "pip-check-reqs>=2.5.5",
    "psutil>=7.0.0",
    "pyarrow>=21.0.0",
    "pydantic>=2.12.3",
    "pygments>=2.19.2",
    "pymongo>=4.13.2",
    "pymysql>=1.1.1",
    "pypinyin>=0.54.0",
    "python-dateutil>=2.9.0.post0",
    "python-dotenv>=1.1.1",
    "python-igraph>=0.11.9",
    "quick-algo>=0.1.3",
    "reportportal-client>=5.6.5",
    "requests>=2.32.4",
    "rich>=14.0.0",
    "ruff>=0.12.2",
    "scikit-learn>=1.7.0",
    "scipy>=1.15.3",
    "seaborn>=0.13.2",
    "setuptools>=80.9.0",
    "sqlalchemy>=2.0.42",
    "strawberry-graphql[fastapi]>=0.275.5",
    "structlog>=25.4.0",
    "tavily-python>=0.7.10",
    "toml>=0.10.2",
    "tomli>=2.2.1",
    "tomli-w>=1.2.0",
    "tomlkit>=0.13.3",
    "tqdm>=4.67.1",
    "urllib3>=2.5.0",
    "uvicorn>=0.35.0",
    "watchdog>=6.0.0",
    "websockets>=15.0.1",
    "aiomysql>=0.2.0",
    "aiosqlite>=0.21.0",
    "inkfox>=0.1.1",
    "rjieba>=0.1.13",
<<<<<<< HEAD
    "fastmcp>=2.13.0",
=======
    "mcp>=0.9.0",
    "sse-starlette>=2.2.1",
>>>>>>> 3f9b3509
]

[[tool.uv.index]]
url = "https://pypi.tuna.tsinghua.edu.cn/simple"
default = true

[tool.uv.sources]
amrita = { workspace = true }

[tool.ruff]
line-length = 120
target-version = "py310"

[tool.ruff.lint]
select = [
    "F",     # Pyflakes
    "W",     # pycodestyle warnings
    "E",     # pycodestyle errors
    "UP",    # pyupgrade
    "ASYNC", # flake8-async
    "C4",    # flake8-comprehensions
    "T10",   # flake8-debugger
    "PYI",   # flake8-pyi
    "PT",    # flake8-pytest-style
    "Q",     # flake8-quotes
    "RUF",   # Ruff-specific rules
    "I",     # isort
    "PERF",  # pylint-performance
]
ignore = [
    "E402",   # module-import-not-at-top-of-file
    "E501",   # line-too-long
    "UP037",  # quoted-annotation
    "RUF001", # ambiguous-unicode-character-string
    "RUF002", # ambiguous-unicode-character-docstring
    "RUF003", # ambiguous-unicode-character-comment
    "PERF203", # try-except-in-loop (我们需要单独处理每个项的错误)
]


# 如果一个变量的名称以下划线开头，即使它未被使用，也不应该被视为错误或警告。
dummy-variable-rgx = "^(_+|(_+[a-zA-Z0-9_]*[a-zA-Z0-9]+?))$"
[tool.ruff.format]
docstring-code-format = true
indent-style = "space"


# 使用双引号表示字符串
quote-style = "double"

# 尊重魔法尾随逗号
# 例如：
# items = [
#     "apple",
#     "banana",
#     "cherry",
# ]
skip-magic-trailing-comma = false

# 自动检测合适的换行符
line-ending = "auto"

[dependency-groups]
lint = ["loguru>=0.7.3"]<|MERGE_RESOLUTION|>--- conflicted
+++ resolved
@@ -1,15 +1,8 @@
 [project]
-<<<<<<< HEAD
 name = "MoFox-Bot"
 version = "0.12.0"
 description = "MoFox-Bot 是一个基于大语言模型的可交互智能体"
 requires-python = ">=3.11,<=3.13"
-=======
-name = "MaiBot"
-version = "0.8.1"
-description = "MaiCore 是一个基于大语言模型的可交互智能体"
-requires-python = ">=3.11"
->>>>>>> 3f9b3509
 dependencies = [
     "aiohttp>=3.12.14",
     "aiohttp-cors>=0.8.1",
@@ -29,10 +22,7 @@
     "filetype>=1.2.0",
     "google-genai>=1.29.0",
     "httpx>=0.28.1",
-<<<<<<< HEAD
-=======
     "jieba>=0.42.1",
->>>>>>> 3f9b3509
     "json-repair>=0.47.6",
     "json5>=0.12.1",
     "jsonlines>=4.0.0",
@@ -87,12 +77,7 @@
     "aiosqlite>=0.21.0",
     "inkfox>=0.1.1",
     "rjieba>=0.1.13",
-<<<<<<< HEAD
     "fastmcp>=2.13.0",
-=======
-    "mcp>=0.9.0",
-    "sse-starlette>=2.2.1",
->>>>>>> 3f9b3509
 ]
 
 [[tool.uv.index]]
