--- conflicted
+++ resolved
@@ -8,11 +8,8 @@
 from src.chat.message_receive.chat_stream import ChatStream
 from src.plugin_system.base.component_types import ActionActivationType, ChatMode, ActionInfo, ComponentType, ChatType
 from src.plugin_system.apis import send_api, database_api, message_api
-<<<<<<< HEAD
-
-
-=======
->>>>>>> de440239
+
+
 logger = get_logger("base_action")
 
 
@@ -399,7 +396,6 @@
         logger.info(f"{log_prefix} 尝试调用Action: {action_name}")
 
         try:
-            from src.plugin_system.core.component_registry import component_registry
             # 1. 从注册中心获取Action类
             from src.plugin_system.core.component_registry import component_registry
             action_class = component_registry.get_component_class(action_name, ComponentType.ACTION)
