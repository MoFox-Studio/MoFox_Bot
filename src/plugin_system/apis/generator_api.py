"""
回复器API模块

提供回复器相关功能，采用标准Python包设计模式
使用方式：
    from src.plugin_system.apis import generator_api
    replyer = await generator_api.get_replyer(chat_stream)
    success, reply_set, _ = await generator_api.generate_reply(chat_stream, action_data, reasoning)
"""

import traceback
from typing import TYPE_CHECKING, Any

from rich.traceback import install

from src.chat.message_receive.chat_stream import ChatStream
from src.chat.utils.utils import process_llm_response
from src.common.logger import get_logger
from src.plugin_system.base.component_types import ActionInfo

if TYPE_CHECKING:
    from src.chat.replyer.default_generator import DefaultReplyer

install(extra_lines=3)

# 日志记录器
logger = get_logger("generator_api")


# =============================================================================
# 回复器获取API函数
# =============================================================================


async def get_replyer(
    chat_stream: ChatStream | None = None,
    chat_id: str | None = None,
    request_type: str = "replyer",
) -> Any | None:
    """获取回复器对象

    优先使用chat_stream，如果没有则使用chat_id直接查找。
    使用 ReplyerManager 来管理实例，避免重复创建。

    Args:
        chat_stream: 聊天流对象（优先）
        chat_id: 聊天ID（实际上就是stream_id）
        request_type: 请求类型

    Returns:
        Optional[DefaultReplyer]: 回复器对象，如果获取失败则返回None

    Raises:
        ValueError: chat_stream 和 chat_id 均为空
    """
    if not chat_id and not chat_stream:
        raise ValueError("chat_stream 和 chat_id 不可均为空")
    try:
        logger.debug(f"[GeneratorAPI] 正在获取回复器，chat_id: {chat_id}, chat_stream: {'有' if chat_stream else '无'}")
<<<<<<< HEAD
        # 动态导入避免循环依赖
        from src.chat.replyer.replyer_manager import replyer_manager
=======
>>>>>>> 33f7128a
        return await replyer_manager.get_replyer(
            chat_stream=chat_stream,
            chat_id=chat_id,
            request_type=request_type,
        )
    except Exception as e:
        logger.error(f"[GeneratorAPI] 获取回复器时发生意外错误: {e}", exc_info=True)
        traceback.print_exc()
        return None


# =============================================================================
# 回复生成API函数
# =============================================================================


async def generate_reply(
    chat_stream: ChatStream | None = None,
    chat_id: str | None = None,
    action_data: dict[str, Any] | None = None,
    reply_to: str = "",
    reply_message: dict[str, Any] | None = None,
    extra_info: str = "",
    available_actions: dict[str, ActionInfo] | None = None,
    enable_tool: bool = False,
    enable_splitter: bool = True,
    enable_chinese_typo: bool = True,
    return_prompt: bool = False,
    request_type: str = "generator_api",
    from_plugin: bool = True,
    read_mark: float = 0.0,
) -> tuple[bool, list[tuple[str, Any]], str | None]:
    """生成回复

    Args:
        chat_stream: 聊天流对象（优先）
        chat_id: 聊天ID（备用）
        action_data: 动作数据（向下兼容，包含reply_to和extra_info）
        reply_to: 回复对象，格式为 "发送者:消息内容"
        reply_message: 回复的原始消息
        extra_info: 额外信息，用于补充上下文
        available_actions: 可用动作
        enable_tool: 是否启用工具调用
        enable_splitter: 是否启用消息分割器
        enable_chinese_typo: 是否启用错字生成器
        return_prompt: 是否返回提示词
        model_set_with_weight: 模型配置列表，每个元素为 (TaskConfig, weight) 元组
        request_type: 请求类型（可选，记录LLM使用）
        from_plugin: 是否来自插件
    Returns:
        Tuple[bool, List[Tuple[str, Any]], Optional[str]]: (是否成功, 回复集合, 提示词)
    """
    try:
        # 获取回复器
        replyer = await get_replyer(chat_stream, chat_id, request_type=request_type)
        if not replyer:
            logger.error("[GeneratorAPI] 无法获取回复器")
            return False, [], None

        logger.debug("[GeneratorAPI] 开始生成回复")

        # 向下兼容，从action_data中获取reply_to和extra_info
        if not reply_to and action_data:
            reply_to = action_data.get("reply_to", "")
        if not extra_info and action_data:
            extra_info = action_data.get("extra_info", "")

        # 如果action_data中有thinking，添加到extra_info中
        if action_data and (thinking := action_data.get("thinking")):
            if extra_info:
                extra_info += f"\n\n思考过程：{thinking}"
            else:
                extra_info = f"思考过程：{thinking}"

        # 调用回复器生成回复
        success, llm_response_dict, prompt = await replyer.generate_reply_with_context(
            reply_to=reply_to,
            extra_info=extra_info,
            available_actions=available_actions,
            enable_tool=enable_tool,
            from_plugin=from_plugin,
            stream_id=chat_stream.stream_id if chat_stream else chat_id,
            reply_message=reply_message,
        )
        if not success:
            logger.warning("[GeneratorAPI] 回复生成失败")
            return False, [], None
        assert llm_response_dict is not None, "llm_response_dict不应为None"  # 虽然说不会出现llm_response为空的情况
        if content := llm_response_dict.get("content", ""):
            # 处理为拟人化文本
            reply_set = process_human_text(content, enable_splitter, enable_chinese_typo)
        else:
            reply_set = []
        logger.debug(f"[GeneratorAPI] 回复生成成功，生成了 {len(reply_set)} 个回复项")

        if return_prompt:
            return success, reply_set, prompt
        else:
            return success, reply_set, None

    except ValueError as ve:
        raise ve

    except UserWarning as uw:
        logger.warning(f"[GeneratorAPI] 中断了生成: {uw}")
        return False, [], None

    except Exception as e:
        logger.error(f"[GeneratorAPI] 生成回复时出错: {e}")
        logger.error(traceback.format_exc())
        return False, [], None


async def rewrite_reply(
    chat_stream: ChatStream | None = None,
    reply_data: dict[str, Any] | None = None,
    chat_id: str | None = None,
    enable_splitter: bool = True,
    enable_chinese_typo: bool = True,
    raw_reply: str = "",
    reason: str = "",
    reply_to: str = "",
    return_prompt: bool = False,
    request_type: str = "generator_api",
) -> tuple[bool, list[tuple[str, Any]], str | None]:
    """重写回复

    Args:
        chat_stream: 聊天流对象（优先）
        reply_data: 回复数据字典（向下兼容备用，当其他参数缺失时从此获取）
        chat_id: 聊天ID（备用）
        enable_splitter: 是否启用消息分割器
        enable_chinese_typo: 是否启用错字生成器
        raw_reply: 原始回复内容
        reason: 回复原因
        reply_to: 回复对象
        return_prompt: 是否返回提示词

    Returns:
        Tuple[bool, List[Tuple[str, Any]]]: (是否成功, 回复集合)
    """
    try:
        # 获取回复器
        replyer = await get_replyer(chat_stream, chat_id, request_type=request_type)
        if not replyer:
            logger.error("[GeneratorAPI] 无法获取回复器")
            return False, [], None

        logger.info("[GeneratorAPI] 开始重写回复")

        # 如果参数缺失，从reply_data中获取
        if reply_data:
            raw_reply = raw_reply or reply_data.get("raw_reply", "")
            reason = reason or reply_data.get("reason", "")
            reply_to = reply_to or reply_data.get("reply_to", "")

        # 调用回复器重写回复
        success, content, prompt = await replyer.rewrite_reply_with_context(
            raw_reply=raw_reply,
            reason=reason,
            reply_to=reply_to,
            return_prompt=return_prompt,
        )
        reply_set = []
        if content:
            # 处理为拟人化文本
            reply_set = process_human_text(content, enable_splitter, enable_chinese_typo)

        if success:
            logger.info(f"[GeneratorAPI] 重写回复成功，生成了 {len(reply_set)} 个回复项")
        else:
            logger.warning("[GeneratorAPI] 重写回复失败")

        return success, reply_set, prompt if return_prompt else None

    except ValueError as ve:
        raise ve

    except Exception as e:
        logger.error(f"[GeneratorAPI] 重写回复时出错: {e}")
        return False, [], None


def process_human_text(content: str, enable_splitter: bool, enable_chinese_typo: bool) -> list[tuple[str, Any]]:
    """将文本处理为更拟人化的文本

    Args:
        content: 文本内容
        enable_splitter: 是否启用消息分割器
        enable_chinese_typo: 是否启用错字生成器
    """
    if isinstance(content, list):
        content = "".join(map(str, content))
    if not isinstance(content, str):
        raise ValueError("content 必须是字符串类型")
    try:
        # 处理LLM响应
        processed_response = process_llm_response(content, enable_splitter, enable_chinese_typo)

        reply_set = []
        for text in processed_response:
            reply_seg = ("text", text)
            reply_set.append(reply_seg)

        return reply_set

    except Exception as e:
        logger.error(f"[GeneratorAPI] 处理人形文本时出错: {e}")
        return []


async def generate_response_custom(
    chat_stream: ChatStream | None = None,
    chat_id: str | None = None,
    request_type: str = "generator_api",
    prompt: str = "",
) -> str | None:
    """
    使用自定义提示生成回复

    Args:
        chat_stream: 聊天流对象
        chat_id: 聊天ID
        request_type: 请求类型
        prompt: 自定义提示

    Returns:
        Optional[str]: 生成的回复内容
    """
    replyer = await get_replyer(chat_stream, chat_id, request_type=request_type)
    if not replyer:
        logger.error("[GeneratorAPI] 无法获取回复器")
        return None

    try:
        logger.debug("[GeneratorAPI] 开始生成自定义回复")
        response, _, _, _ = await replyer.llm_generate_content(prompt)
        if response:
            logger.debug("[GeneratorAPI] 自定义回复生成成功")
            return response
        else:
            logger.warning("[GeneratorAPI] 自定义回复生成失败")
            return None
    except Exception as e:
        logger.error(f"[GeneratorAPI] 生成自定义回复时出错: {e}")
        return None<|MERGE_RESOLUTION|>--- conflicted
+++ resolved
@@ -33,6 +33,7 @@
 
 
 async def get_replyer(
+async def get_replyer(
     chat_stream: ChatStream | None = None,
     chat_id: str | None = None,
     request_type: str = "replyer",
@@ -57,11 +58,8 @@
         raise ValueError("chat_stream 和 chat_id 不可均为空")
     try:
         logger.debug(f"[GeneratorAPI] 正在获取回复器，chat_id: {chat_id}, chat_stream: {'有' if chat_stream else '无'}")
-<<<<<<< HEAD
         # 动态导入避免循环依赖
         from src.chat.replyer.replyer_manager import replyer_manager
-=======
->>>>>>> 33f7128a
         return await replyer_manager.get_replyer(
             chat_stream=chat_stream,
             chat_id=chat_id,
