--- conflicted
+++ resolved
@@ -595,28 +595,13 @@
                 ):
                     reasoning = f"LLM 返回了当前不可用的动作 '{action}'。原始理由: {reasoning}"
                     action = "no_action"
-<<<<<<< HEAD
-=======
-                from src.common.data_models.database_data_model import DatabaseMessages
-
-                action_message_obj = None
-                if target_message_obj:
-                    try:
-                        action_message_obj = DatabaseMessages(**target_message_obj)
-                    except Exception:
-                        logger.warning("无法将目标消息转换为DatabaseMessages对象")
->>>>>>> bee9406c
 
                 parsed_actions.append(
                     ActionPlannerInfo(
                         action_type=action,
                         reasoning=reasoning,
                         action_data=action_data,
-<<<<<<< HEAD
                         action_message=action_message_obj,  # 使用转换后的 DatabaseMessages 对象
-=======
-                        action_message=action_message_obj,
->>>>>>> bee9406c
                         available_actions=plan.available_actions,
                     )
                 )
