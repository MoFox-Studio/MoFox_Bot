"""
主动思考执行器
当定时任务触发时，负责搜集信息、调用LLM决策、并根据决策生成回复
"""

import json
from datetime import datetime
from typing import Any, Literal

from sqlalchemy import select

from src.chat.express.expression_selector import expression_selector
from src.chat.utils.prompt import Prompt
from src.common.database.sqlalchemy_database_api import get_db_session
from src.common.database.sqlalchemy_models import ChatStreams
from src.common.logger import get_logger
from src.config.config import global_config, model_config
from src.individuality.individuality import Individuality
from src.llm_models.utils_model import LLMRequest
from src.plugin_system.apis import message_api, send_api

logger = get_logger("proactive_thinking_executor")

# ==================================================================================================
# == Prompt Templates
# ==================================================================================================

# 决策 Prompt
decision_prompt_template = Prompt(
    """你的人设是：
{bot_personality}

现在是 {current_time}，你正在考虑是否要在与 "{stream_name}" 的对话中主动说些什么。

【你当前的心情】
{current_mood}

【聊天环境信息】
- 整体印象: {stream_impression}
- 聊天风格: {chat_style}
- 常见话题: {topic_keywords}
- 你的兴趣程度: {interest_score:.2f}/1.0
{last_decision_text}

【最近的聊天记录】
{recent_chat_history}

请根据以上信息，决定你现在应该做什么：

**选项1：什么都不做 (do_nothing)**
- 适用场景：气氛不适合说话、最近对话很活跃、没什么特别想说的、或者此时说话会显得突兀。
- 心情影响：如果心情不好（如生气、难过），可能更倾向于保持沉默。

**选项2：简单冒个泡 (simple_bubble)**
- 适用场景：对话有些冷清，你想缓和气氛或开启新的互动。
- 方式：说一句轻松随意的话，旨在建立或维持连接。
- 心情影响：心情会影响你冒泡的方式和内容。

**选项3：发起一次有目的的互动 (throw_topic)**
- 适用场景：你想延续对话、表达关心、或深入讨论某个具体话题。
- **【互动类型1：延续约定或提醒】(最高优先级)**：检查最近的聊天记录，是否存在可以延续的互动。例如，如果昨晚的最后一条消息是“晚安”，现在是早上，一个“早安”的回应是绝佳的选择。如果之前提到过某个约定（如“待会聊”），现在可以主动跟进。
- **【互动类型2：展现真诚的关心】(次高优先级)**：如果不存在可延续的约定，请仔细阅读聊天记录，寻找对方提及的个人状况（如天气、出行、身体、情绪、工作学习等），并主动表达关心。
- **【互动类型3：开启新话题】**：当以上两点都不适用时，可以考虑开启一个你感兴趣的新话题。
- 心情影响：心情会影响你想发起互动的方式和内容。

请以JSON格式回复你的决策：
{{
    "action": "do_nothing" | "simple_bubble" | "throw_topic",
    "reasoning": "你的决策理由（请结合你的心情、聊天环境和对话历史进行分析）",
    "topic": "(仅当action=throw_topic时填写)你的互动意图（如：回应晚安并说早安、关心对方的考试情况、讨论新游戏）"
}}

注意：
1. 兴趣度较低(<0.4)时或者最近聊天很活跃（不到1小时），倾向于 `do_nothing` 或 `simple_bubble`。
2. 你的心情会影响你的行动倾向和表达方式。
3. 参考上次决策，避免重复，并可根据上次的互动效果调整策略。
4. 只有在真的有感而发时才选择 `throw_topic`。
5. 保持你的人设，确保行为一致性。
""",
    name="proactive_thinking_decision",
)

# 冒泡回复 Prompt
simple_bubble_reply_prompt_template = Prompt(
    """你的人设是：
{bot_personality}

距离上次对话已经有一段时间了，你决定主动说些什么，轻松地开启新的互动。

【你当前的心情】
{current_mood}

【聊天环境】
- 整体印象: {stream_impression}
- 聊天风格: {chat_style}

【最近的聊天记录】
{recent_chat_history}
{expression_habits}
请生成一条简短的消息，用于水群。
【要求】
1. 风格简短随意（5-20字）
2. 不要提出明确的话题或问题，可以是问候、表达心情或一句随口的话。
3. 符合你的人设和当前聊天风格。
4. **你的心情应该影响消息的内容和语气**。
5. 如果有表达方式参考，在合适时自然使用。
6. 合理参考历史记录。
直接输出消息内容，不要解释：""",
    name="proactive_thinking_simple_bubble",
)

# 抛出话题回复 Prompt
throw_topic_reply_prompt_template = Prompt(
    """你的人设是：
{bot_personality}

现在是 {current_time}，你决定在与 "{stream_name}" 的对话中主动发起一次互动。

【你当前的心情】
{current_mood}

【聊天环境】
- 整体印象: {stream_impression}
- 聊天风格: {chat_style}
- 常见话题: {topic_keywords}

【最近的聊天记录】
{recent_chat_history}

【你的互动意图】
{topic}
{expression_habits}
【构思指南】
请根据你的互动意图，生成一条有温度的消息。
- 如果意图是**延续约定**（如回应“晚安”），请直接生成对应的问候。
- 如果意图是**表达关心**（如跟进对方提到的事），请生成自然、真诚的关心话语。
- 如果意图是**开启新话题**，请自然地引入话题。

请根据这个意图，生成一条消息，要求：
1. 自然地引入话题或表达关心。
2. 长度适中（20-50字）。
3. 可以结合最近的聊天记录，使对话更连贯。
4. 符合你的人设和当前聊天风格。
5. **你的心情会影响你的表达方式**。
6. 如果有表达方式参考，在合适时自然使用。

直接输出消息内容，不要解释：""",
    name="proactive_thinking_throw_topic",
)


class ProactiveThinkingPlanner:
    """主动思考规划器

    负责：
    1. 搜集信息（聊天流印象、话题关键词、历史聊天记录）
    2. 调用LLM决策：什么都不做/简单冒泡/抛出话题
    3. 根据决策生成回复内容
    """

    def __init__(self):
        """初始化规划器"""
        try:
            self.decision_llm = LLMRequest(
                model_set=model_config.model_task_config.utils, request_type="proactive_thinking_decision"
            )
            self.reply_llm = LLMRequest(
                model_set=model_config.model_task_config.replyer, request_type="proactive_thinking_reply"
            )
        except Exception as e:
            logger.error(f"初始化LLM失败: {e}")
            self.decision_llm = None
            self.reply_llm = None

    async def gather_context(self, stream_id: str) -> dict[str, Any] | None:
        """搜集聊天流的上下文信息

        Args:
            stream_id: 聊天流ID

        Returns:
            dict: 包含所有上下文信息的字典，失败返回None
        """
        try:
            # 1. 获取聊天流印象数据
            stream_data = await self._get_stream_impression(stream_id)
            if not stream_data:
                logger.warning(f"无法获取聊天流 {stream_id} 的印象数据")
                return None

            # 2. 获取最近的聊天记录
            recent_messages = await message_api.get_recent_messages(
                chat_id=stream_id,
                limit=40,
                limit_mode="latest",
                hours=24
            )

            recent_chat_history = ""
            if recent_messages:
                recent_chat_history = await message_api.build_readable_messages_to_str(recent_messages)

            # 3. 获取bot人设
            individuality = Individuality()
            bot_personality = await individuality.get_personality_block()

            # 4. 获取当前心情
            current_mood = "感觉很平静"  # 默认心情
            try:
                from src.mood.mood_manager import mood_manager

                mood_obj = mood_manager.get_mood_by_chat_id(stream_id)
                if mood_obj:
                    await mood_obj._initialize()  # 确保已初始化
                    current_mood = mood_obj.mood_state
                    logger.debug(f"获取到聊天流 {stream_id} 的心情: {current_mood}")
            except Exception as e:
                logger.warning(f"获取心情失败，使用默认值: {e}")

            # 5. 获取上次决策
            last_decision = None
            try:
                from src.plugins.built_in.affinity_flow_chatter.proactive_thinking_scheduler import (
                    proactive_thinking_scheduler,
                )

                last_decision = proactive_thinking_scheduler.get_last_decision(stream_id)
                if last_decision:
                    logger.debug(f"获取到聊天流 {stream_id} 的上次决策: {last_decision.get('action')}")
            except Exception as e:
                logger.warning(f"获取上次决策失败: {e}")

            # 6. 构建上下文
            context = {
                "stream_id": stream_id,
                "stream_name": stream_data.get("stream_name", "未知"),
                "stream_impression": stream_data.get("stream_impression_text", "暂无印象"),
                "chat_style": stream_data.get("stream_chat_style", "未知"),
                "topic_keywords": stream_data.get("stream_topic_keywords", ""),
                "interest_score": stream_data.get("stream_interest_score", 0.5),
                "recent_chat_history": recent_chat_history or "暂无最近聊天记录",
                "bot_personality": bot_personality,
                "current_time": datetime.now().strftime("%Y-%m-%d %H:%M:%S"),
                "current_mood": current_mood,
                "last_decision": last_decision,
            }

            logger.debug(f"成功搜集聊天流 {stream_id} 的上下文信息")
            return context

        except Exception as e:
            logger.error(f"搜集上下文信息失败: {e}", exc_info=True)
            return None

    async def _get_stream_impression(self, stream_id: str) -> dict[str, Any] | None:
        """从数据库获取聊天流印象数据"""
        try:
            async with get_db_session() as session:
                stmt = select(ChatStreams).where(ChatStreams.stream_id == stream_id)
                result = await session.execute(stmt)
                stream = result.scalar_one_or_none()

                if not stream:
                    return None

                return {
                    "stream_name": stream.group_name or "私聊",
                    "stream_impression_text": stream.stream_impression_text or "",
                    "stream_chat_style": stream.stream_chat_style or "",
                    "stream_topic_keywords": stream.stream_topic_keywords or "",
                    "stream_interest_score": float(stream.stream_interest_score)
                    if stream.stream_interest_score
                    else 0.5,
                }

        except Exception as e:
            logger.error(f"获取聊天流印象失败: {e}")
            return None

    async def make_decision(self, context: dict[str, Any]) -> dict[str, Any] | None:
        """使用LLM进行决策

        Args:
            context: 上下文信息

        Returns:
            dict: 决策结果，包含：
                - action: "do_nothing" | "simple_bubble" | "throw_topic"
                - reasoning: 决策理由
                - topic: (可选) 如果是throw_topic，包含话题内容
        """
        if not self.decision_llm:
            logger.error("决策LLM未初始化")
            return None

        response = None
        try:
            # 构建上次决策信息
            last_decision_text = ""
            if context.get("last_decision"):
                last_dec = context["last_decision"]
                last_action = last_dec.get("action", "未知")
                last_reasoning = last_dec.get("reasoning", "无")
                last_topic = last_dec.get("topic")
                last_time = last_dec.get("timestamp", "未知")

                last_decision_text = f"""
【上次主动思考的决策】
- 时间: {last_time}
- 决策: {last_action}
- 理由: {last_reasoning}"""
                if last_topic:
                    last_decision_text += f"\n- 话题: {last_topic}"

            decision_prompt = decision_prompt_template.format(
                bot_personality=context["bot_personality"],
                current_time=context["current_time"],
                stream_name=context["stream_name"],
                current_mood=context.get("current_mood", "感觉很平静"),
                stream_impression=context["stream_impression"],
                chat_style=context["chat_style"],
                topic_keywords=context["topic_keywords"] or "暂无",
                interest_score=context["interest_score"],
                last_decision_text=last_decision_text,
                recent_chat_history=context["recent_chat_history"],
            )

            if global_config.debug.show_prompt:
                logger.info(f"决策提示词:\n{decision_prompt}")

            response, _ = await self.decision_llm.generate_response_async(prompt=decision_prompt)

            if not response:
                logger.warning("LLM未返回有效响应")
                return None

            # 清理并解析JSON响应
            cleaned_response = self._clean_json_response(response)
            decision = json.loads(cleaned_response)

            logger.info(f"决策结果: {decision.get('action', 'unknown')} - {decision.get('reasoning', '无理由')}")

            return decision

        except json.JSONDecodeError as e:
            logger.error(f"解析决策JSON失败: {e}")
            if response:
                logger.debug(f"原始响应: {response}")
            return None
        except Exception as e:
            logger.error(f"决策过程失败: {e}", exc_info=True)
            return None

<<<<<<< HEAD
    def _build_decision_prompt(self, context: dict[str, Any]) -> str:
        """构建决策提示词"""
        # 构建上次决策信息
        last_decision_text = ""
        if context.get("last_decision"):
            last_dec = context["last_decision"]
            last_action = last_dec.get("action", "未知")
            last_reasoning = last_dec.get("reasoning", "无")
            last_topic = last_dec.get("topic")
            last_time = last_dec.get("timestamp", "未知")

            last_decision_text = f"""
【上次主动思考的决策】
- 时间: {last_time}
- 决策: {last_action}
- 理由: {last_reasoning}"""
            if last_topic:
                last_decision_text += f"\n- 话题: {last_topic}"

        return f"""你的人设是：
{context['bot_personality']}

现在是 {context['current_time']}，你正在考虑是否要在与 "{context['stream_name']}" 的对话中主动说些什么。

【你当前的心情】
{context.get("current_mood", "感觉很平静")}

【聊天环境信息】
- 整体印象: {context["stream_impression"]}
- 聊天风格: {context["chat_style"]}
- 常见话题: {context["topic_keywords"] or "暂无"}
- 你的兴趣程度: {context["interest_score"]:.2f}/1.0
{last_decision_text}

【最近的聊天记录】
{context["recent_chat_history"]}

请根据以上信息，决定你现在应该做什么：

**选项1：什么都不做 (do_nothing)**
- 适用场景：气氛不适合说话、最近对话很活跃、没什么特别想说的、或者此时说话会显得突兀。
- 心情影响：如果心情不好（如生气、难过），可能更倾向于保持沉默。

**选项2：简单冒个泡 (simple_bubble)**
- 适用场景：对话有些冷清，你想缓和气氛或开启新的互动。
- 方式：说一句轻松随意的话，旨在建立或维持连接。
- 心情影响：心情会影响你冒泡的方式和内容。

**选项3：发起一次有目的的互动 (throw_topic)**
- 适用场景：你想延续对话、表达关心、或深入讨论某个具体话题。
- **【互动类型1：延续约定或提醒】(最高优先级)**：检查最近的聊天记录，是否存在可以延续的互动。例如，如果昨晚的最后一条消息是“晚安”，现在是早上，一个“早安”的回应是绝佳的选择。如果之前提到过某个约定（如“待会聊”），现在可以主动跟进。
- **【互动类型2：展现真诚的关心】(次高优先级)**：如果不存在可延续的约定，请仔细阅读聊天记录，寻找对方提及的个人状况（如天气、出行、身体、情绪、工作学习等），并主动表达关心。
- **【互动类型3：开启新话题】**：当以上两点都不适用时，可以考虑开启一个你感兴趣的新话题。
- 心情影响：心情会影响你想发起互动的方式和内容。

请以JSON格式回复你的决策：
{{
    "action": "do_nothing" | "simple_bubble" | "throw_topic",
    "reasoning": "你的决策理由（请结合你的心情、聊天环境和对话历史进行分析）",
    "topic": "(仅当action=throw_topic时填写)你的互动意图（如：回应晚安并说早安、关心对方的考试情况、讨论新游戏）"
}}

注意：
1. 兴趣度较低(<0.4)时或者最近聊天很活跃（不到1小时），倾向于 `do_nothing` 或 `simple_bubble`。
2. 你的心情会影响你的行动倾向和表达方式。
3. 参考上次决策，避免重复，并可根据上次的互动效果调整策略。
4. 只有在真的有感而发时才选择 `throw_topic`。
5. 保持你的人设，确保行为一致性。
"""

=======
>>>>>>> ac4c92b6
    async def generate_reply(
        self, context: dict[str, Any], action: Literal["simple_bubble", "throw_topic"], topic: str | None = None
    ) -> str | None:
        """生成回复内容

        Args:
            context: 上下文信息
            action: 动作类型
            topic: (可选) 话题内容，当action=throw_topic时必须提供

        Returns:
            str: 生成的回复文本，失败返回None
        """
        if not self.reply_llm:
            logger.error("回复LLM未初始化")
            return None

        try:
            # 获取表达方式参考
            expression_habits = await self._get_expression_habits(
                stream_id=context.get("stream_id", ""), chat_history=context.get("recent_chat_history", "")
            )

            if action == "simple_bubble":
                reply_prompt = simple_bubble_reply_prompt_template.format(
                    bot_personality=context["bot_personality"],
                    current_mood=context.get("current_mood", "感觉很平静"),
                    stream_impression=context["stream_impression"],
                    chat_style=context["chat_style"],
                    recent_chat_history=context["recent_chat_history"],
                    expression_habits=expression_habits,
                )
            else:  # throw_topic
                reply_prompt = throw_topic_reply_prompt_template.format(
                    bot_personality=context["bot_personality"],
                    current_time=context["current_time"],
                    stream_name=context["stream_name"],
                    current_mood=context.get("current_mood", "感觉很平静"),
                    stream_impression=context["stream_impression"],
                    chat_style=context["chat_style"],
                    topic_keywords=context["topic_keywords"] or "暂无",
                    recent_chat_history=context["recent_chat_history"],
                    topic=topic,
                    expression_habits=expression_habits,
                )


            if global_config.debug.show_prompt:
                logger.info(f"回复提示词:\n{reply_prompt}")

            response, _ = await self.reply_llm.generate_response_async(prompt=reply_prompt)

            if not response:
                logger.warning("LLM未返回有效回复")
                return None

            logger.info(f"生成回复成功: {response[:50]}...")
            return response.strip()

        except Exception as e:
            logger.error(f"生成回复失败: {e}", exc_info=True)
            return None

    async def _get_expression_habits(self, stream_id: str, chat_history: str) -> str:
        """获取表达方式参考

        Args:
            stream_id: 聊天流ID
            chat_history: 聊天历史

        Returns:
            str: 格式化的表达方式参考文本
        """
        try:
            # 使用表达方式选择器获取合适的表达方式
            selected_expressions = await expression_selector.select_suitable_expressions(
                chat_id=stream_id,
                chat_history=chat_history,
                target_message=None,  # 主动思考没有target message
                max_num=6,  # 主动思考时使用较少的表达方式
                min_num=2,
            )

            if not selected_expressions:
                return ""

            style_habits = []
            grammar_habits = []

            for expr in selected_expressions:
                if isinstance(expr, dict) and "situation" in expr and "style" in expr:
                    expr_type = expr.get("type", "style")
                    if expr_type == "grammar":
                        grammar_habits.append(f"当{expr['situation']}时，使用 {expr['style']}")
                    else:
                        style_habits.append(f"当{expr['situation']}时，使用 {expr['style']}")

            expression_block = ""
            if style_habits or grammar_habits:
                expression_block = "\n【表达方式参考】\n"
                if style_habits:
                    expression_block += "语言习惯：\n" + "\n".join(style_habits) + "\n"
                if grammar_habits:
                    expression_block += "句法特点：\n" + "\n".join(grammar_habits) + "\n"
                expression_block += "注意：仅在情景合适时自然地使用这些表达，不要生硬套用。\n"

            return expression_block

        except Exception as e:
            logger.warning(f"获取表达方式失败: {e}")
            return ""

    def _clean_json_response(self, response: str) -> str:
        """清理LLM响应中的JSON格式标记"""
        import re

        cleaned = response.strip()
        cleaned = re.sub(r"^```(?:json)?\s*", "", cleaned, flags=re.MULTILINE | re.IGNORECASE)
        cleaned = re.sub(r"\s*```$", "", cleaned, flags=re.MULTILINE)

        json_start = cleaned.find("{")
        json_end = cleaned.rfind("}")

        if json_start != -1 and json_end != -1 and json_end > json_start:
            cleaned = cleaned[json_start : json_end + 1]

        return cleaned.strip()


# 全局规划器实例
_planner = ProactiveThinkingPlanner()

# 统计数据
_statistics: dict[str, dict[str, Any]] = {}


def _update_statistics(stream_id: str, action: str):
    """更新统计数据

    Args:
        stream_id: 聊天流ID
        action: 执行的动作
    """
    if stream_id not in _statistics:
        _statistics[stream_id] = {
            "total_executions": 0,
            "do_nothing_count": 0,
            "simple_bubble_count": 0,
            "throw_topic_count": 0,
            "last_execution_time": None,
        }

    _statistics[stream_id]["total_executions"] += 1
    _statistics[stream_id][f"{action}_count"] += 1
    _statistics[stream_id]["last_execution_time"] = datetime.now().isoformat()


def get_statistics(stream_id: str | None = None) -> dict[str, Any]:
    """获取统计数据

    Args:
        stream_id: 聊天流ID，None表示获取所有统计

    Returns:
        统计数据字典
    """
    if stream_id:
        return _statistics.get(stream_id, {})
    return _statistics


async def execute_proactive_thinking(stream_id: str):
    """执行主动思考（被调度器调用的回调函数）

    Args:
        stream_id: 聊天流ID
    """
    from src.config.config import global_config
    from src.plugins.built_in.affinity_flow_chatter.proactive_thinking_scheduler import (
        proactive_thinking_scheduler,
    )

    config = global_config.proactive_thinking

    logger.debug(f"🤔 开始主动思考 {stream_id}")

    try:
        # 0. 前置检查
        if proactive_thinking_scheduler._is_in_quiet_hours():
            logger.debug("安静时段，跳过")
            return

        if not proactive_thinking_scheduler._check_daily_limit(stream_id):
            logger.debug("今日发言达上限")
            return

        # 1. 搜集信息
        logger.debug("步骤1: 搜集上下文")
        context = await _planner.gather_context(stream_id)
        if not context:
            logger.warning("无法搜集上下文，跳过")
            return

        # 检查兴趣分数阈值
        interest_score = context.get("interest_score", 0.5)
        if not proactive_thinking_scheduler._check_interest_score_threshold(interest_score):
            logger.debug("兴趣分数不在阈值范围内")
            return

        # 2. 进行决策
        logger.debug("步骤2: LLM决策")
        decision = await _planner.make_decision(context)
        if not decision:
            logger.warning("决策失败，跳过")
            return

        action = decision.get("action", "do_nothing")
        reasoning = decision.get("reasoning", "无")

        # 记录决策日志
        if config.log_decisions:
            logger.debug(f"决策: action={action}, reasoning={reasoning}")

        # 3. 根据决策执行相应动作
        if action == "do_nothing":
            logger.debug(f"决策：什么都不做。理由：{reasoning}")
            proactive_thinking_scheduler.record_decision(stream_id, action, reasoning, None)
            return

        elif action == "simple_bubble":
            logger.info(f"💬 决策：冒个泡。理由：{reasoning}")

            proactive_thinking_scheduler.record_decision(stream_id, action, reasoning, None)

            # 生成简单的消息
            logger.debug("步骤3: 生成冒泡回复")
            reply = await _planner.generate_reply(context, "simple_bubble")
            if reply:
                await send_api.text_to_stream(
                    stream_id=stream_id,
                    text=reply,
                )
                logger.info("✅ 已发送冒泡消息")

                # 增加每日计数
                proactive_thinking_scheduler._increment_daily_count(stream_id)

                # 更新统计
                if config.enable_statistics:
                    _update_statistics(stream_id, action)

                # 冒泡后暂停主动思考，等待用户回复
                # 使用与 topic_throw 相同的冷却时间配置
                if config.topic_throw_cooldown > 0:
                    logger.info("[主动思考] 步骤5：暂停任务")
                    await proactive_thinking_scheduler.pause_proactive_thinking(stream_id, reason="已冒泡")
                    logger.info(f"[主动思考] 已暂停聊天流 {stream_id} 的主动思考，等待用户回复")

            logger.info("[主动思考] simple_bubble 执行完成")

        elif action == "throw_topic":
            topic = decision.get("topic", "")
            logger.info(f"[主动思考] 决策：抛出话题。理由：{reasoning}，话题：{topic}")

            # 记录决策
            proactive_thinking_scheduler.record_decision(stream_id, action, reasoning, topic)

            if not topic:
                logger.warning("[主动思考] 选择了抛出话题但未提供话题内容，降级为冒泡")
                logger.info("[主动思考] 步骤3：生成降级冒泡回复")
                reply = await _planner.generate_reply(context, "simple_bubble")
            else:
                # 生成基于话题的消息
                logger.info("[主动思考] 步骤3：生成话题回复")
                reply = await _planner.generate_reply(context, "throw_topic", topic)

            if reply:
                logger.info("[主动思考] 步骤4：发送消息")
                await send_api.text_to_stream(
                    stream_id=stream_id,
                    text=reply,
                )
                logger.info(f"[主动思考] 已发送话题消息到 {stream_id}")

                # 增加每日计数
                proactive_thinking_scheduler._increment_daily_count(stream_id)

                # 更新统计
                if config.enable_statistics:
                    _update_statistics(stream_id, action)

                # 抛出话题后暂停主动思考（如果配置了冷却时间）
                if config.topic_throw_cooldown > 0:
                    logger.info("[主动思考] 步骤5：暂停任务")
                    await proactive_thinking_scheduler.pause_proactive_thinking(stream_id, reason="已抛出话题")
                    logger.info(f"[主动思考] 已暂停聊天流 {stream_id} 的主动思考，等待用户回复")

            logger.info("[主动思考] throw_topic 执行完成")

        logger.info(f"[主动思考] 聊天流 {stream_id} 的主动思考执行完成")

    except Exception as e:
        logger.error(f"[主动思考] 执行主动思考失败: {e}", exc_info=True)<|MERGE_RESOLUTION|>--- conflicted
+++ resolved
@@ -351,79 +351,6 @@
             logger.error(f"决策过程失败: {e}", exc_info=True)
             return None
 
-<<<<<<< HEAD
-    def _build_decision_prompt(self, context: dict[str, Any]) -> str:
-        """构建决策提示词"""
-        # 构建上次决策信息
-        last_decision_text = ""
-        if context.get("last_decision"):
-            last_dec = context["last_decision"]
-            last_action = last_dec.get("action", "未知")
-            last_reasoning = last_dec.get("reasoning", "无")
-            last_topic = last_dec.get("topic")
-            last_time = last_dec.get("timestamp", "未知")
-
-            last_decision_text = f"""
-【上次主动思考的决策】
-- 时间: {last_time}
-- 决策: {last_action}
-- 理由: {last_reasoning}"""
-            if last_topic:
-                last_decision_text += f"\n- 话题: {last_topic}"
-
-        return f"""你的人设是：
-{context['bot_personality']}
-
-现在是 {context['current_time']}，你正在考虑是否要在与 "{context['stream_name']}" 的对话中主动说些什么。
-
-【你当前的心情】
-{context.get("current_mood", "感觉很平静")}
-
-【聊天环境信息】
-- 整体印象: {context["stream_impression"]}
-- 聊天风格: {context["chat_style"]}
-- 常见话题: {context["topic_keywords"] or "暂无"}
-- 你的兴趣程度: {context["interest_score"]:.2f}/1.0
-{last_decision_text}
-
-【最近的聊天记录】
-{context["recent_chat_history"]}
-
-请根据以上信息，决定你现在应该做什么：
-
-**选项1：什么都不做 (do_nothing)**
-- 适用场景：气氛不适合说话、最近对话很活跃、没什么特别想说的、或者此时说话会显得突兀。
-- 心情影响：如果心情不好（如生气、难过），可能更倾向于保持沉默。
-
-**选项2：简单冒个泡 (simple_bubble)**
-- 适用场景：对话有些冷清，你想缓和气氛或开启新的互动。
-- 方式：说一句轻松随意的话，旨在建立或维持连接。
-- 心情影响：心情会影响你冒泡的方式和内容。
-
-**选项3：发起一次有目的的互动 (throw_topic)**
-- 适用场景：你想延续对话、表达关心、或深入讨论某个具体话题。
-- **【互动类型1：延续约定或提醒】(最高优先级)**：检查最近的聊天记录，是否存在可以延续的互动。例如，如果昨晚的最后一条消息是“晚安”，现在是早上，一个“早安”的回应是绝佳的选择。如果之前提到过某个约定（如“待会聊”），现在可以主动跟进。
-- **【互动类型2：展现真诚的关心】(次高优先级)**：如果不存在可延续的约定，请仔细阅读聊天记录，寻找对方提及的个人状况（如天气、出行、身体、情绪、工作学习等），并主动表达关心。
-- **【互动类型3：开启新话题】**：当以上两点都不适用时，可以考虑开启一个你感兴趣的新话题。
-- 心情影响：心情会影响你想发起互动的方式和内容。
-
-请以JSON格式回复你的决策：
-{{
-    "action": "do_nothing" | "simple_bubble" | "throw_topic",
-    "reasoning": "你的决策理由（请结合你的心情、聊天环境和对话历史进行分析）",
-    "topic": "(仅当action=throw_topic时填写)你的互动意图（如：回应晚安并说早安、关心对方的考试情况、讨论新游戏）"
-}}
-
-注意：
-1. 兴趣度较低(<0.4)时或者最近聊天很活跃（不到1小时），倾向于 `do_nothing` 或 `simple_bubble`。
-2. 你的心情会影响你的行动倾向和表达方式。
-3. 参考上次决策，避免重复，并可根据上次的互动效果调整策略。
-4. 只有在真的有感而发时才选择 `throw_topic`。
-5. 保持你的人设，确保行为一致性。
-"""
-
-=======
->>>>>>> ac4c92b6
     async def generate_reply(
         self, context: dict[str, Any], action: Literal["simple_bubble", "throw_topic"], topic: str | None = None
     ) -> str | None:
