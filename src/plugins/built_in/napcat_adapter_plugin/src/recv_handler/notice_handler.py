--- conflicted
+++ resolved
@@ -9,7 +9,7 @@
 logger = get_logger("napcat_adapter")
 
 from src.plugin_system.apis import config_api
-from ..database import BanUser, napcat_db, is_identical
+from ..database import BanUser, db_manager, is_identical
 from . import NoticeType, ACCEPT_FORMAT
 from .message_sending import message_send_instance
 from .message_handler import message_handler
@@ -62,7 +62,7 @@
             return self.server_connection
         return websocket_manager.get_connection()
 
-    async def _ban_operation(self, group_id: int, user_id: Optional[int] = None, lift_time: Optional[int] = None) -> None:
+    def _ban_operation(self, group_id: int, user_id: Optional[int] = None, lift_time: Optional[int] = None) -> None:
         """
         将用户禁言记录添加到self.banned_list中
         如果是全体禁言，则user_id为0
@@ -71,16 +71,16 @@
             user_id = 0  # 使用0表示全体禁言
             lift_time = -1
         ban_record = BanUser(user_id=user_id, group_id=group_id, lift_time=lift_time)
-        for record in list(self.banned_list):
+        for record in self.banned_list:
             if is_identical(record, ban_record):
                 self.banned_list.remove(record)
                 self.banned_list.append(ban_record)
-                await napcat_db.create_ban_record(ban_record)  # 更新
+                db_manager.create_ban_record(ban_record)  # 作为更新
                 return
         self.banned_list.append(ban_record)
-        await napcat_db.create_ban_record(ban_record)  # 新建
-
-    async def _lift_operation(self, group_id: int, user_id: Optional[int] = None) -> None:
+        db_manager.create_ban_record(ban_record)  # 添加到数据库
+
+    def _lift_operation(self, group_id: int, user_id: Optional[int] = None) -> None:
         """
         从self.lifted_group_list中移除已经解除全体禁言的群
         """
@@ -88,12 +88,7 @@
             user_id = 0  # 使用0表示全体禁言
         ban_record = BanUser(user_id=user_id, group_id=group_id, lift_time=-1)
         self.lifted_list.append(ban_record)
-        # 从被禁言列表里移除对应记录
-        for record in list(self.banned_list):
-            if is_identical(record, ban_record):
-                self.banned_list.remove(record)
-                break
-        await napcat_db.delete_ban_record(ban_record)
+        db_manager.delete_ban_record(ban_record)  # 删除数据库中的记录
 
     async def handle_notice(self, raw_message: dict) -> None:
         notice_type = raw_message.get("notice_type")
@@ -206,11 +201,9 @@
 
         if system_notice:
             await self.put_notice(message_base)
-            return None
         else:
             logger.debug("发送到Maibot处理通知信息")
             await message_send_instance.message_send(message_base)
-            return None
 
     async def handle_poke_notify(
         self, raw_message: dict, group_id: int, user_id: int
@@ -338,16 +331,6 @@
 
         like_emoji_id = raw_message.get("likes")[0].get("emoji_id")
         await event_manager.trigger_event(
-<<<<<<< HEAD
-                        NapcatEvent.ON_RECEIVED.EMOJI_LIEK, 
-                        permission_group=PLUGIN_NAME, 
-                        group_id=group_id,
-                        user_id=user_id,
-                        message_id=raw_message.get("message_id",""),
-                        emoji_id=like_emoji_id
-                        )     
-        seg_data = Seg(type="text",data=f"{user_name}使用Emoji表情{QQ_FACE.get(like_emoji_id, '')}回复了你的消息[{target_message_text}]")
-=======
             NapcatEvent.ON_RECEIVED.EMOJI_LIEK,
             permission_group=PLUGIN_NAME,
             group_id=group_id,
@@ -359,7 +342,6 @@
             type="text",
             data=f"{user_name}使用Emoji表情{QQ_FACE.get(like_emoji_id, '')}回复了你的消息[{target_message_text}]",
         )
->>>>>>> 80d34f31
         return seg_data, user_info
 
     async def handle_ban_notify(self, raw_message: dict, group_id: int) -> Tuple[Seg, UserInfo] | Tuple[None, None]:
@@ -401,7 +383,7 @@
 
         if user_id == 0:  # 为全体禁言
             sub_type: str = "whole_ban"
-            await self._ban_operation(group_id)
+            self._ban_operation(group_id)
         else:  # 为单人禁言
             # 获取被禁言人的信息
             sub_type: str = "ban"
@@ -415,7 +397,7 @@
                 user_nickname=user_nickname,
                 user_cardname=user_cardname,
             )
-            await self._ban_operation(group_id, user_id, int(time.time() + duration))
+            self._ban_operation(group_id, user_id, int(time.time() + duration))
 
         seg_data: Seg = Seg(
             type="notify",
@@ -464,7 +446,7 @@
         user_id = raw_message.get("user_id")
         if user_id == 0:  # 全体禁言解除
             sub_type = "whole_lift_ban"
-            await self._lift_operation(group_id)
+            self._lift_operation(group_id)
         else:  # 单人禁言解除
             sub_type = "lift_ban"
             # 获取被解除禁言人的信息
@@ -480,7 +462,7 @@
                 user_nickname=user_nickname,
                 user_cardname=user_cardname,
             )
-            await self._lift_operation(group_id, user_id)
+            self._lift_operation(group_id, user_id)
 
         seg_data: Seg = Seg(
             type="notify",
@@ -491,8 +473,7 @@
         )
         return seg_data, operator_info
 
-    @staticmethod
-    async def put_notice(message_base: MessageBase) -> None:
+    async def put_notice(self, message_base: MessageBase) -> None:
         """
         将处理后的通知消息放入通知队列
         """
@@ -508,7 +489,7 @@
                 group_id = lift_record.group_id
                 user_id = lift_record.user_id
 
-                asyncio.create_task(napcat_db.delete_ban_record(lift_record))  # 从数据库中删除禁言记录
+                db_manager.delete_ban_record(lift_record)  # 从数据库中删除禁言记录
 
                 seg_message: Seg = await self.natural_lift(group_id, user_id)
 
@@ -605,8 +586,7 @@
                     self.banned_list.remove(ban_record)
             await asyncio.sleep(5)
 
-    @staticmethod
-    async def send_notice() -> None:
+    async def send_notice(self) -> None:
         """
         发送通知消息到Napcat
         """
