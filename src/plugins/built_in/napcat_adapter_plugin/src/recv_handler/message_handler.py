from ...event_types import NapcatEvent
from src.plugin_system.core.event_manager import event_manager
from src.common.logger import get_logger
from ...CONSTS import PLUGIN_NAME

logger = get_logger("napcat_adapter")

from src.plugin_system.apis import config_api
from ..utils import (
    get_group_info,
    get_member_info,
    get_image_base64,
    get_record_detail,
    get_self_info,
    get_message_detail,
)
from .qq_emoji_list import qq_face
from .message_sending import message_send_instance
from . import RealMessageType, MessageType, ACCEPT_FORMAT
from ..video_handler import get_video_downloader
from ..websocket_manager import websocket_manager

import time
import json
import websockets as Server
import base64
from pathlib import Path
from typing import List, Tuple, Optional, Dict, Any
import uuid

from maim_message import (
    UserInfo,
    GroupInfo,
    Seg,
    BaseMessageInfo,
    MessageBase,
    TemplateInfo,
    FormatInfo,
)


from ..response_pool import get_response


class MessageHandler:
    def __init__(self):
        self.server_connection: Server.ServerConnection = None
        self.bot_id_list: Dict[int, bool] = {}
        self.plugin_config = None
        # 消息缓冲功能已移除

    def set_plugin_config(self, plugin_config: dict):
        """设置插件配置"""
        self.plugin_config = plugin_config
        # 消息缓冲功能已移除

    async def shutdown(self):
        """关闭消息处理器，清理资源"""
        # 消息缓冲功能已移除

    # 消息缓冲功能已移除

    async def set_server_connection(self, server_connection: Server.ServerConnection) -> None:
        """设置Napcat连接"""
        self.server_connection = server_connection

    def get_server_connection(self) -> Server.ServerConnection:
        """获取当前的服务器连接"""
        # 优先使用直接设置的连接，否则从 websocket_manager 获取
        if self.server_connection:
            return self.server_connection
        return websocket_manager.get_connection()

    async def check_allow_to_chat(
        self,
        user_id: int,
        group_id: Optional[int] = None,
        ignore_bot: Optional[bool] = False,
        ignore_global_list: Optional[bool] = False,
    ) -> bool:
        # sourcery skip: hoist-statement-from-if, merge-else-if-into-elif
        """
        检查是否允许聊天
        Parameters:
            user_id: int: 用户ID
            group_id: int: 群ID
            ignore_bot: bool: 是否忽略机器人检查
            ignore_global_list: bool: 是否忽略全局黑名单检查
        Returns:
            bool: 是否允许聊天
        """
        logger.debug(f"群聊id: {group_id}, 用户id: {user_id}")
        logger.debug("开始检查聊天白名单/黑名单")

        # 使用新的权限管理器检查权限
        if group_id:
            # 检查群聊黑白名单
            group_list_type = config_api.get_plugin_config(self.plugin_config, "features.group_list_type", "blacklist")
            group_list = config_api.get_plugin_config(self.plugin_config, "features.group_list", [])

            if group_list_type == "whitelist":
                if group_id not in group_list:
                    logger.warning("群聊不在白名单中，消息被丢弃")
                    return False
            else:  # blacklist
                if group_id in group_list:
                    logger.warning("群聊在黑名单中，消息被丢弃")
                    return False
        else:
            # 检查私聊黑白名单
            private_list_type = config_api.get_plugin_config(
                self.plugin_config, "features.private_list_type", "blacklist"
            )
            private_list = config_api.get_plugin_config(self.plugin_config, "features.private_list", [])

            if private_list_type == "whitelist":
                if user_id not in private_list:
                    logger.warning("私聊不在白名单中，消息被丢弃")
                    return False
            else:  # blacklist
                if user_id in private_list:
                    logger.warning("私聊在黑名单中，消息被丢弃")
                    return False

        # 检查全局禁止名单
        ban_user_id = config_api.get_plugin_config(self.plugin_config, "features.ban_user_id", [])
        if not ignore_global_list and user_id in ban_user_id:
            logger.warning("用户在全局黑名单中，消息被丢弃")
            return False

        # 检查QQ官方机器人
        ban_qq_bot = config_api.get_plugin_config(self.plugin_config, "features.ban_qq_bot", False)
        if ban_qq_bot and group_id and not ignore_bot:
            logger.debug("开始判断是否为机器人")
            member_info = await get_member_info(self.get_server_connection(), group_id, user_id)
            if member_info:
                is_bot = member_info.get("is_robot")
                if is_bot is None:
                    logger.warning("无法获取用户是否为机器人，默认为不是但是不进行更新")
                else:
                    if is_bot:
                        logger.warning("QQ官方机器人消息拦截已启用，消息被丢弃，新机器人加入拦截名单")
                        self.bot_id_list[user_id] = True
                        return False
                    else:
                        self.bot_id_list[user_id] = False

        return True

    async def handle_raw_message(self, raw_message: dict) -> None:
        # sourcery skip: low-code-quality, remove-unreachable-code
        """
        从Napcat接受的原始消息处理

        Parameters:
            raw_message: dict: 原始消息
        """

        # 添加原始消息调试日志，特别关注message字段
        logger.debug(
            f"收到原始消息: message_type={raw_message.get('message_type')}, message_id={raw_message.get('message_id')}"
        )
        logger.debug(f"原始消息内容: {raw_message.get('message', [])}")

        # 检查是否包含@或video消息段
        message_segments = raw_message.get("message", [])
        if message_segments:
            for i, seg in enumerate(message_segments):
                seg_type = seg.get("type")
                if seg_type in ["at", "video"]:
                    logger.info(f"检测到 {seg_type.upper()} 消息段 [{i}]: {seg}")
                elif seg_type not in ["text", "face", "image"]:
                    logger.warning(f"检测到特殊消息段 [{i}]: type={seg_type}, data={seg.get('data', {})}")

        message_type: str = raw_message.get("message_type")
        message_id: int = raw_message.get("message_id")
        # message_time: int = raw_message.get("time")
        message_time: float = time.time()  # 应可乐要求，现在是float了

        template_info: TemplateInfo = None  # 模板信息，暂时为空，等待启用
        format_info: FormatInfo = FormatInfo(
            content_format=["text", "image", "emoji", "voice"],
            accept_format=ACCEPT_FORMAT,
        )  # 格式化信息
        if message_type == MessageType.private:
            sub_type = raw_message.get("sub_type")
            if sub_type == MessageType.Private.friend:
                sender_info: dict = raw_message.get("sender")

                if not await self.check_allow_to_chat(sender_info.get("user_id"), None):
                    return None

                # 发送者用户信息
                user_info: UserInfo = UserInfo(
                    platform=config_api.get_plugin_config(self.plugin_config, "maibot_server.platform_name"),
                    user_id=sender_info.get("user_id"),
                    user_nickname=sender_info.get("nickname"),
                    user_cardname=sender_info.get("card"),
                )

                # 不存在群信息
                group_info: GroupInfo = None
            elif sub_type == MessageType.Private.group:
                """
                本部分暂时不做支持，先放着
                """
                logger.warning("群临时消息类型不支持")
                return None

                sender_info: dict = raw_message.get("sender")

                # 由于临时会话中，Napcat默认不发送成员昵称，所以需要单独获取
                fetched_member_info: dict = await get_member_info(
                    self.get_server_connection(),
                    raw_message.get("group_id"),
                    sender_info.get("user_id"),
                )
                nickname = fetched_member_info.get("nickname") if fetched_member_info else None
                # 发送者用户信息
                user_info: UserInfo = UserInfo(
                    platform=config_api.get_plugin_config(self.plugin_config, "maibot_server.platform_name"),
                    user_id=sender_info.get("user_id"),
                    user_nickname=nickname,
                    user_cardname=None,
                )

                # -------------------这里需要群信息吗？-------------------

                # 获取群聊相关信息，在此单独处理group_name，因为默认发送的消息中没有
                fetched_group_info: dict = await get_group_info(
                    self.get_server_connection(), raw_message.get("group_id")
                )
                group_name = ""
                if fetched_group_info.get("group_name"):
                    group_name = fetched_group_info.get("group_name")

                group_info: GroupInfo = GroupInfo(
                    platform=config_api.get_plugin_config(self.plugin_config, "maibot_server.platform_name"),
                    group_id=raw_message.get("group_id"),
                    group_name=group_name,
                )

            else:
                logger.warning(f"私聊消息类型 {sub_type} 不支持")
                return None
        elif message_type == MessageType.group:
            sub_type = raw_message.get("sub_type")
            if sub_type == MessageType.Group.normal:
                sender_info: dict = raw_message.get("sender")

                if not await self.check_allow_to_chat(sender_info.get("user_id"), raw_message.get("group_id")):
                    return None

                # 发送者用户信息
                user_info: UserInfo = UserInfo(
                    platform=config_api.get_plugin_config(self.plugin_config, "maibot_server.platform_name"),
                    user_id=sender_info.get("user_id"),
                    user_nickname=sender_info.get("nickname"),
                    user_cardname=sender_info.get("card"),
                )

                # 获取群聊相关信息，在此单独处理group_name，因为默认发送的消息中没有
                fetched_group_info = await get_group_info(self.get_server_connection(), raw_message.get("group_id"))
                group_name: str = None
                if fetched_group_info:
                    group_name = fetched_group_info.get("group_name")

                group_info: GroupInfo = GroupInfo(
                    platform=config_api.get_plugin_config(self.plugin_config, "maibot_server.platform_name"),
                    group_id=raw_message.get("group_id"),
                    group_name=group_name,
                )

            else:
                logger.warning(f"群聊消息类型 {sub_type} 不支持")
                return None

        additional_config: dict = {}
        if config_api.get_plugin_config(self.plugin_config, "voice.use_tts"):
            additional_config["allow_tts"] = True

        # 消息信息
        message_info: BaseMessageInfo = BaseMessageInfo(
            platform=config_api.get_plugin_config(self.plugin_config, "maibot_server.platform_name"),
            message_id=message_id,
            time=message_time,
            user_info=user_info,
            group_info=group_info,
            template_info=template_info,
            format_info=format_info,
            additional_config=additional_config,
        )

        # 处理实际信息
        if not raw_message.get("message"):
            logger.warning("原始消息内容为空")
            return None

        # 获取Seg列表
        seg_message: List[Seg] = await self.handle_real_message(raw_message)
        if not seg_message:
            logger.warning("处理后消息内容为空")
            return None

        # 消息缓冲功能已移除，直接处理消息

        logger.debug(f"准备发送消息到MaiBot，消息段数量: {len(seg_message)}")
        for i, seg in enumerate(seg_message):
            logger.debug(f"消息段 {i}: type={seg.type}, data={str(seg.data)[:100]}...")

        submit_seg: Seg = Seg(
            type="seglist",
            data=seg_message,
        )
        # MessageBase创建
        message_base: MessageBase = MessageBase(
            message_info=message_info,
            message_segment=submit_seg,
            raw_message=raw_message.get("raw_message"),
        )

        logger.debug("发送到Maibot处理信息")
        await message_send_instance.message_send(message_base)
        return None

    async def handle_real_message(self, raw_message: dict, in_reply: bool = False) -> List[Seg] | None:
        # sourcery skip: low-code-quality
        """
        处理实际消息
        Parameters:
            real_message: dict: 实际消息
        Returns:
            seg_message: list[Seg]: 处理后的消息段列表
        """
        real_message: list = raw_message.get("message")
        if not real_message:
            return None
        seg_message: List[Seg] = []
        for sub_message in real_message:
            sub_message: dict
            sub_message_type = sub_message.get("type")

            # 添加详细的消息类型调试信息
            logger.debug(f"处理消息段: type={sub_message_type}, data={sub_message.get('data', {})}")

            # 特别关注 at 和 video 消息的识别
            if sub_message_type == "at":
                logger.debug(f"检测到@消息: {sub_message}")
            elif sub_message_type == "video":
                logger.debug(f"检测到VIDEO消息: {sub_message}")
            elif sub_message_type not in ["text", "face", "image", "record"]:
                logger.warning(f"检测到特殊消息类型: {sub_message_type}, 完整消息: {sub_message}")

            match sub_message_type:
                case RealMessageType.text:
                    ret_seg = await self.handle_text_message(sub_message)
                    if ret_seg:
                        await event_manager.trigger_event(
                            NapcatEvent.ON_RECEIVED.TEXT, permission_group=PLUGIN_NAME, message_seg=ret_seg
                        )
                        seg_message.append(ret_seg)
                    else:
                        logger.warning("text处理失败")
                case RealMessageType.face:
                    ret_seg = await self.handle_face_message(sub_message)
                    if ret_seg:
                        await event_manager.trigger_event(
                            NapcatEvent.ON_RECEIVED.FACE, permission_group=PLUGIN_NAME, message_seg=ret_seg
                        )
                        seg_message.append(ret_seg)
                    else:
                        logger.warning("face处理失败或不支持")
                case RealMessageType.reply:
                    if not in_reply:
                        ret_seg = await self.handle_reply_message(sub_message)
                        if ret_seg:
                            await event_manager.trigger_event(
                                NapcatEvent.ON_RECEIVED.REPLY, permission_group=PLUGIN_NAME, message_seg=ret_seg
                            )
                            seg_message += ret_seg
                        else:
                            logger.warning("reply处理失败")
                case RealMessageType.image:
                    logger.debug("开始处理图片消息段")
                    ret_seg = await self.handle_image_message(sub_message)
                    if ret_seg:
                        await event_manager.trigger_event(
                            NapcatEvent.ON_RECEIVED.IMAGE, permission_group=PLUGIN_NAME, message_seg=ret_seg
                        )
                        seg_message.append(ret_seg)
                        logger.debug("图片处理成功，添加到消息段")
                    else:
                        logger.warning("image处理失败")
                    logger.debug("图片消息段处理完成")
                case RealMessageType.record:
                    ret_seg = await self.handle_record_message(sub_message)
                    if ret_seg:
                        await event_manager.trigger_event(
                            NapcatEvent.ON_RECEIVED.RECORD, permission_group=PLUGIN_NAME, message_seg=ret_seg
                        )
                        seg_message.clear()
                        seg_message.append(ret_seg)
                        break  # 使得消息只有record消息
                    else:
                        logger.warning("record处理失败或不支持")
                case RealMessageType.video:
                    logger.debug(f"开始处理VIDEO消息段: {sub_message}")
                    ret_seg = await self.handle_video_message(sub_message)
                    if ret_seg:
                        await event_manager.trigger_event(
                            NapcatEvent.ON_RECEIVED.VIDEO, permission_group=PLUGIN_NAME, message_seg=ret_seg
                        )
                        seg_message.append(ret_seg)
                    else:
                        logger.warning(f"video处理失败，原始消息: {sub_message}")
                case RealMessageType.at:
                    logger.debug(f"开始处理AT消息段: {sub_message}")
                    ret_seg = await self.handle_at_message(
                        sub_message,
                        raw_message.get("self_id"),
                        raw_message.get("group_id"),
                    )
                    if ret_seg:
                        await event_manager.trigger_event(
                            NapcatEvent.ON_RECEIVED.AT, permission_group=PLUGIN_NAME, message_seg=ret_seg
                        )
                        seg_message.append(ret_seg)
                    else:
                        logger.warning(f"at处理失败，原始消息: {sub_message}")
                case RealMessageType.rps:
                    ret_seg = await self.handle_rps_message(sub_message)
                    if ret_seg:
                        await event_manager.trigger_event(
                            NapcatEvent.ON_RECEIVED.RPS, permission_group=PLUGIN_NAME, message_seg=ret_seg
                        )
                        seg_message.append(ret_seg)
                    else:
                        logger.warning("rps处理失败")
                case RealMessageType.dice:
                    ret_seg = await self.handle_dice_message(sub_message)
                    if ret_seg:
                        await event_manager.trigger_event(
                            NapcatEvent.ON_RECEIVED.DICE, permission_group=PLUGIN_NAME, message_seg=ret_seg
                        )
                        seg_message.append(ret_seg)
                    else:
                        logger.warning("dice处理失败")
                case RealMessageType.shake:
                    ret_seg = await self.handle_shake_message(sub_message)
                    if ret_seg:
                        await event_manager.trigger_event(
                            NapcatEvent.ON_RECEIVED.SHAKE, permission_group=PLUGIN_NAME, message_seg=ret_seg
                        )
                        seg_message.append(ret_seg)
                    else:
                        logger.warning("shake处理失败")
                case RealMessageType.share:
                    print(
                        "\n\n哦哦哦噢噢噢哦哦你收到了一个超级无敌SHARE消息，快速速把你刚刚收到的消息截图发到MoFox-Bot群里！！！！\n\n"
                    )
                    logger.warning("暂时不支持链接解析")
                case RealMessageType.forward:
                    messages = await self._get_forward_message(sub_message)
                    if not messages:
                        logger.warning("转发消息内容为空或获取失败")
                        return None
                    ret_seg = await self.handle_forward_message(messages)
                    if ret_seg:
                        seg_message.append(ret_seg)
                    else:
                        logger.warning("转发消息处理失败")
                case RealMessageType.node:
                    print(
                        "\n\n哦哦哦噢噢噢哦哦你收到了一个超级无敌NODE消息，快速速把你刚刚收到的消息截图发到MoFox-Bot群里！！！！\n\n"
                    )
                    logger.warning("不支持转发消息节点解析")
                case RealMessageType.json:
                    ret_seg = await self.handle_json_message(sub_message)
                    if ret_seg:
                        await event_manager.trigger_event(
                            NapcatEvent.ON_RECEIVED.JSON, permission_group=PLUGIN_NAME, message_seg=ret_seg
                        )
                        seg_message.append(ret_seg)
                    else:
                        logger.warning("json处理失败")
                case _:
                    logger.warning(f"未知消息类型: {sub_message_type}")

        logger.debug(f"handle_real_message完成，处理了{len(real_message)}个消息段，生成了{len(seg_message)}个seg")
        return seg_message

    @staticmethod
    async def handle_text_message(raw_message: dict) -> Seg:
        """
        处理纯文本信息
        Parameters:
            raw_message: dict: 原始消息
        Returns:
            seg_data: Seg: 处理后的消息段
        """
        message_data: dict = raw_message.get("data")
        plain_text: str = message_data.get("text")
        return Seg(type="text", data=plain_text)

    @staticmethod
    async def handle_face_message(raw_message: dict) -> Seg | None:
        """
        处理表情消息
        Parameters:
            raw_message: dict: 原始消息
        Returns:
            seg_data: Seg: 处理后的消息段
        """
        message_data: dict = raw_message.get("data")
        face_raw_id: str = str(message_data.get("id"))
        if face_raw_id in qq_face:
            face_content: str = qq_face.get(face_raw_id)
            return Seg(type="text", data=face_content)
        else:
            logger.warning(f"不支持的表情：{face_raw_id}")
            return None

    @staticmethod
    async def handle_image_message(raw_message: dict) -> Seg | None:
        """
        处理图片消息与表情包消息
        Parameters:
            raw_message: dict: 原始消息
        Returns:
            seg_data: Seg: 处理后的消息段
        """
        message_data: dict = raw_message.get("data")
        image_sub_type = message_data.get("sub_type")
        try:
            image_base64 = await get_image_base64(message_data.get("url"))
        except Exception as e:
            logger.error(f"图片消息处理失败: {str(e)}")
            return None
        if image_sub_type == 0:
            """这部分认为是图片"""
            return Seg(type="image", data=image_base64)
        elif image_sub_type not in [4, 9]:
            """这部分认为是表情包"""
            return Seg(type="emoji", data=image_base64)
        else:
            logger.warning(f"不支持的图片子类型：{image_sub_type}")
            return None

    async def handle_at_message(self, raw_message: dict, self_id: int, group_id: int) -> Seg | None:
        # sourcery skip: use-named-expression
        """
        处理at消息
        Parameters:
            raw_message: dict: 原始消息
            self_id: int: 机器人QQ号
            group_id: int: 群号
        Returns:
            seg_data: Seg: 处理后的消息段
        """
        message_data: dict = raw_message.get("data")
        if message_data:
            qq_id = message_data.get("qq")
            if str(self_id) == str(qq_id):
                logger.debug("机器人被at")
                self_info: dict = await get_self_info(self.get_server_connection())
                if self_info:
                    # 返回包含昵称和用户ID的at格式，便于后续处理
                    return Seg(type="at", data=f"{self_info.get('nickname')}:{self_info.get('user_id')}")
                else:
                    return None
            else:
                member_info: dict = await get_member_info(
                    self.get_server_connection(), group_id=group_id, user_id=qq_id
                )
                if member_info:
                    # 返回包含昵称和用户ID的at格式，便于后续处理
                    return Seg(type="at", data=f"{member_info.get('nickname')}:{member_info.get('user_id')}")
                else:
                    return None
        return None

    async def handle_record_message(self, raw_message: dict) -> Seg | None:
        """
        处理语音消息
        Parameters:
            raw_message: dict: 原始消息
        Returns:
            seg_data: Seg: 处理后的消息段
        """
        message_data: dict = raw_message.get("data")
        file: str = message_data.get("file")
        if not file:
            logger.warning("语音消息缺少文件信息")
            return None
        try:
            record_detail = await get_record_detail(self.get_server_connection(), file)
            if not record_detail:
                logger.warning("获取语音消息详情失败")
                return None
            audio_base64: str = record_detail.get("base64")
        except Exception as e:
            logger.error(f"语音消息处理失败: {str(e)}")
            return None
        if not audio_base64:
            logger.error("语音消息处理失败，未获取到音频数据")
            return None
        return Seg(type="voice", data=audio_base64)

    @staticmethod
    async def handle_video_message(raw_message: dict) -> Seg | None:
        """
        处理视频消息
        Parameters:
            raw_message: dict: 原始消息
        Returns:
            seg_data: Seg: 处理后的消息段
        """
        message_data: dict = raw_message.get("data")

        # 添加详细的调试信息
        logger.debug(f"视频消息原始数据: {raw_message}")
        logger.debug(f"视频消息数据: {message_data}")

        # QQ视频消息可能包含url或filePath字段
        video_url = message_data.get("url")
        file_path = message_data.get("filePath") or message_data.get("file_path")

        logger.debug(f"视频URL: {video_url}")
        logger.debug(f"视频文件路径: {file_path}")

        # 优先使用本地文件路径，其次使用URL
        video_source = file_path if file_path else video_url

        if not video_source:
            logger.warning("视频消息缺少URL或文件路径信息")
            logger.warning(f"完整消息数据: {message_data}")
            return None

        try:
            # 检查是否为本地文件路径
            if file_path and Path(file_path).exists():
                logger.debug(f"使用本地视频文件: {file_path}")
                # 直接读取本地文件
                with open(file_path, "rb") as f:
                    video_data = f.read()

                # 将视频数据编码为base64用于传输
                video_base64 = base64.b64encode(video_data).decode("utf-8")
                logger.debug(f"视频文件大小: {len(video_data) / (1024 * 1024):.2f} MB")

                # 返回包含详细信息的字典格式
                return Seg(
                    type="video",
                    data={
                        "base64": video_base64,
                        "filename": Path(file_path).name,
                        "size_mb": len(video_data) / (1024 * 1024),
                    },
                )

            elif video_url:
                logger.debug(f"使用视频URL下载: {video_url}")
                # 使用video_handler下载视频
                video_downloader = get_video_downloader()
                download_result = await video_downloader.download_video(video_url)

                if not download_result["success"]:
                    logger.warning(f"视频下载失败: {download_result.get('error', '未知错误')}")
                    logger.warning(f"失败的URL: {video_url}")
                    return None

                # 将视频数据编码为base64用于传输
                video_base64 = base64.b64encode(download_result["data"]).decode("utf-8")
                logger.debug(f"视频下载成功，大小: {len(download_result['data']) / (1024 * 1024):.2f} MB")

                # 返回包含详细信息的字典格式
                return Seg(
                    type="video",
                    data={
                        "base64": video_base64,
                        "filename": download_result.get("filename", "video.mp4"),
                        "size_mb": len(download_result["data"]) / (1024 * 1024),
                        "url": video_url,
                    },
                )

            else:
                logger.warning("既没有有效的本地文件路径，也没有有效的视频URL")
                return None

        except Exception as e:
            logger.error(f"视频消息处理失败: {str(e)}")
            logger.error(f"视频源: {video_source}")
            return None

    async def handle_reply_message(self, raw_message: dict) -> List[Seg] | None:
        # sourcery skip: move-assign-in-block, use-named-expression
        """
        处理回复消息

        """
        raw_message_data: dict = raw_message.get("data")
        message_id: int = None
        if raw_message_data:
            message_id = raw_message_data.get("id")
        else:
            return None
        message_detail: dict = await get_message_detail(self.get_server_connection(), message_id)
        if not message_detail:
            logger.warning("获取被引用的消息详情失败")
            return None
        reply_message = await self.handle_real_message(message_detail, in_reply=True)
        if reply_message is None:
            reply_message = [Seg(type="text", data="(获取发言内容失败)")]
        sender_info: dict = message_detail.get("sender")
        sender_nickname: str = sender_info.get("nickname")
        seg_message: List[Seg] = []
        if not sender_nickname:
            logger.warning("无法获取被引用的人的昵称，返回默认值")
            seg_message.append(Seg(type="text", data="[回复 未知用户："))
        else:
            seg_message.append(Seg(type="text", data=f"[回复<{sender_nickname}>："))
        seg_message += reply_message
        seg_message.append(Seg(type="text", data="]，说："))
        return seg_message

    async def handle_forward_message(self, message_list: list) -> Seg | None:
        """
        递归处理转发消息，并按照动态方式确定图片处理方式
        Parameters:
            message_list: list: 转发消息列表
        """
        handled_message, image_count = await self._handle_forward_message(message_list, 0)
        handled_message: Seg
        image_count: int
        if not handled_message:
            return None

        processed_message: Seg
        if 5 > image_count > 0:
            # 处理图片数量小于5的情况，此时解析图片为base64
            logger.debug("图片数量小于5，开始解析图片为base64")
            processed_message = await self._recursive_parse_image_seg(handled_message, True)
        elif image_count > 0:
            logger.debug("图片数量大于等于5，开始解析图片为占位符")
            # 处理图片数量大于等于5的情况，此时解析图片为占位符
            processed_message = await self._recursive_parse_image_seg(handled_message, False)
        else:
            # 处理没有图片的情况，此时直接返回
            logger.debug("没有图片，直接返回")
            processed_message = handled_message

        # 添加转发消息提示
        forward_hint = Seg(type="text", data="这是一条转发消息：\n")
        return Seg(type="seglist", data=[forward_hint, processed_message])

    @staticmethod
    async def handle_dice_message(raw_message: dict) -> Seg:
        message_data: dict = raw_message.get("data", {})
        res = message_data.get("result", "")
        return Seg(type="text", data=f"[扔了一个骰子，点数是{res}]")

    @staticmethod
    async def handle_shake_message(raw_message: dict) -> Seg:
        return Seg(type="text", data="[向你发送了窗口抖动，现在你的屏幕猛烈地震了一下！]")

    @staticmethod
    async def handle_json_message(raw_message: dict) -> Seg | None:
        """
        处理JSON消息
        Parameters:
            raw_message: dict: 原始消息
        Returns:
            seg_data: Seg: 处理后的消息段
        """
        message_data: dict = raw_message.get("data", {})
        json_data = message_data.get("data", "")

        # 检查JSON消息格式
        if not message_data or "data" not in message_data:
            logger.warning("JSON消息格式不正确")
            return Seg(type="json", data=json.dumps(message_data))

        try:
            nested_data = json.loads(json_data)

            # 检查是否是QQ小程序分享消息
            if "app" in nested_data and "com.tencent.miniapp" in str(nested_data.get("app", "")):
                logger.debug("检测到QQ小程序分享消息，开始提取信息")

                # 提取目标字段
                extracted_info = {}

                # 提取 meta.detail_1 中的信息
                meta = nested_data.get("meta", {})
                detail_1 = meta.get("detail_1", {})

                if detail_1:
                    extracted_info["title"] = detail_1.get("title", "")
                    extracted_info["desc"] = detail_1.get("desc", "")
                    qqdocurl = detail_1.get("qqdocurl", "")

                    # 从qqdocurl中提取b23.tv短链接
                    if qqdocurl and "b23.tv" in qqdocurl:
                        # 查找b23.tv链接的起始位置
                        start_pos = qqdocurl.find("https://b23.tv/")
                        if start_pos != -1:
                            # 提取从https://b23.tv/开始的部分
                            b23_part = qqdocurl[start_pos:]
                            # 查找第一个?的位置，截取到?之前
                            question_pos = b23_part.find("?")
                            if question_pos != -1:
                                extracted_info["short_url"] = b23_part[:question_pos]
                            else:
                                extracted_info["short_url"] = b23_part
                        else:
                            extracted_info["short_url"] = qqdocurl
                    else:
                        extracted_info["short_url"] = qqdocurl

                # 如果成功提取到关键信息，返回格式化的文本
                if extracted_info.get("title") or extracted_info.get("desc") or extracted_info.get("short_url"):
                    content_parts = []

                    if extracted_info.get("title"):
                        content_parts.append(f"来源: {extracted_info['title']}")

                    if extracted_info.get("desc"):
                        content_parts.append(f"标题: {extracted_info['desc']}")

                    if extracted_info.get("short_url"):
                        content_parts.append(f"链接: {extracted_info['short_url']}")

                    formatted_content = "\n".join(content_parts)
                    return Seg(
                        type="text",
                        data=f"这是一条小程序分享消息，可以根据来源，考虑使用对应解析工具\n{formatted_content}",
                    )

            # 检查是否是音乐分享
            elif nested_data.get("view") == "music" and "music" in nested_data.get("meta", {}):
                logger.debug("检测到音乐分享消息，开始提取信息")
                music_info = nested_data["meta"]["music"]
                title = music_info.get("title", "未知歌曲")
                desc = music_info.get("desc", "未知艺术家")
                jump_url = music_info.get("jumpUrl", "")
                preview_url = music_info.get("preview", "")
                source = music_info.get("tag", "未知来源")

                # 优化文本结构，使其更像卡片
                text_parts = [
                    "--- 音乐分享 ---",
                    f"歌曲：{title}",
                    f"歌手：{desc}",
                    f"来源：{source}"
                ]
                if jump_url:
                    text_parts.append(f"链接：{jump_url}")
                text_parts.append("----------------")
                
                text_content = "\n".join(text_parts)

                # 如果有预览图，创建一个seglist包含文本和图片
                if preview_url:
                    try:
                        image_base64 = await get_image_base64(preview_url)
                        if image_base64:
                            return Seg(type="seglist", data=[
                                Seg(type="text", data=text_content + "\n"),
                                Seg(type="image", data=image_base64)
                            ])
                    except Exception as e:
                        logger.error(f"下载音乐预览图失败: {e}")
                
                return Seg(type="text", data=text_content)

            # 如果没有提取到关键信息，返回None
            return None

        except json.JSONDecodeError as e:
            logger.error(f"解析JSON消息失败: {e}")
            return None
        except Exception as e:
            logger.error(f"处理JSON消息时出错: {e}")
            return None

    @staticmethod
    async def handle_rps_message(raw_message: dict) -> Seg:
        message_data: dict = raw_message.get("data", {})
        res = message_data.get("result", "")
        if res == "1":
            shape = "布"
        elif res == "2":
            shape = "剪刀"
        else:
            shape = "石头"
        return Seg(type="text", data=f"[发送了一个魔法猜拳表情，结果是：{shape}]")

    async def _recursive_parse_image_seg(self, seg_data: Seg, to_image: bool) -> Seg:
        # sourcery skip: merge-else-if-into-elif
        if to_image:
            if seg_data.type == "seglist":
                new_seg_list = []
                for i_seg in seg_data.data:
                    parsed_seg = await self._recursive_parse_image_seg(i_seg, to_image)
                    new_seg_list.append(parsed_seg)
                return Seg(type="seglist", data=new_seg_list)
            elif seg_data.type == "image":
                image_url = seg_data.data
                try:
                    encoded_image = await get_image_base64(image_url)
                except Exception as e:
                    logger.error(f"图片处理失败: {str(e)}")
                    return Seg(type="text", data="[图片]")
                return Seg(type="image", data=encoded_image)
            elif seg_data.type == "emoji":
                image_url = seg_data.data
                try:
                    encoded_image = await get_image_base64(image_url)
                except Exception as e:
                    logger.error(f"图片处理失败: {str(e)}")
                    return Seg(type="text", data="[表情包]")
                return Seg(type="emoji", data=encoded_image)
            else:
                logger.debug(f"不处理类型: {seg_data.type}")
                return seg_data
        else:
            if seg_data.type == "seglist":
                new_seg_list = []
                for i_seg in seg_data.data:
                    parsed_seg = await self._recursive_parse_image_seg(i_seg, to_image)
                    new_seg_list.append(parsed_seg)
                return Seg(type="seglist", data=new_seg_list)
            elif seg_data.type == "image":
                return Seg(type="text", data="[图片]")
            elif seg_data.type == "emoji":
                return Seg(type="text", data="[动画表情]")
            else:
                logger.debug(f"不处理类型: {seg_data.type}")
                return seg_data

    async def _handle_forward_message(self, message_list: list, layer: int) -> Tuple[Seg, int] | Tuple[None, int]:
        # sourcery skip: low-code-quality
        """
        递归处理实际转发消息
        Parameters:
            message_list: list: 转发消息列表，首层对应messages字段，后面对应content字段
            layer: int: 当前层级
        Returns:
            seg_data: Seg: 处理后的消息段
            image_count: int: 图片数量
        """
        seg_list: List[Seg] = []
        image_count = 0
        if message_list is None:
            return None, 0
        for sub_message in message_list:
            sub_message: dict
            sender_info: dict = sub_message.get("sender")
            user_nickname: str = sender_info.get("nickname", "QQ用户")
            user_nickname_str = f"【{user_nickname}】:"
            break_seg = Seg(type="text", data="\n")
            message_of_sub_message_list: List[Dict[str, Any]] = sub_message.get("message")
            if not message_of_sub_message_list:
                logger.warning("转发消息内容为空")
                continue
            message_of_sub_message = message_of_sub_message_list[0]
            if message_of_sub_message.get("type") == RealMessageType.forward:
                if layer >= 3:
                    full_seg_data = Seg(
                        type="text",
                        data=("--" * layer) + f"【{user_nickname}】:【转发消息】\n",
                    )
                else:
                    sub_message_data = message_of_sub_message.get("data")
                    if not sub_message_data:
                        continue
                    contents = sub_message_data.get("content")
                    seg_data, count = await self._handle_forward_message(contents, layer + 1)
                    image_count += count
                    head_tip = Seg(
                        type="text",
                        data=("--" * layer) + f"【{user_nickname}】: 合并转发消息内容：\n",
                    )
                    full_seg_data = Seg(type="seglist", data=[head_tip, seg_data])
                seg_list.append(full_seg_data)
            elif message_of_sub_message.get("type") == RealMessageType.text:
                sub_message_data = message_of_sub_message.get("data")
                if not sub_message_data:
                    continue
                text_message = sub_message_data.get("text")
                seg_data = Seg(type="text", data=text_message)
                data_list: List[Any] = []
                if layer > 0:
                    data_list = [
                        Seg(type="text", data=("--" * layer) + user_nickname_str),
                        seg_data,
                        break_seg,
                    ]
                else:
                    data_list = [
                        Seg(type="text", data=user_nickname_str),
                        seg_data,
                        break_seg,
                    ]
                seg_list.append(Seg(type="seglist", data=data_list))
            elif message_of_sub_message.get("type") == RealMessageType.image:
                image_count += 1
                image_data = message_of_sub_message.get("data")
                sub_type = image_data.get("sub_type")
                image_url = image_data.get("url")
                data_list: List[Any] = []
                if sub_type == 0:
                    seg_data = Seg(type="image", data=image_url)
                else:
                    seg_data = Seg(type="emoji", data=image_url)
                if layer > 0:
                    data_list = [
                        Seg(type="text", data=("--" * layer) + user_nickname_str),
                        seg_data,
                        break_seg,
                    ]
                else:
                    data_list = [
                        Seg(type="text", data=user_nickname_str),
                        seg_data,
                        break_seg,
                    ]
                full_seg_data = Seg(type="seglist", data=data_list)
                seg_list.append(full_seg_data)
        return Seg(type="seglist", data=seg_list), image_count

    async def _get_forward_message(self, raw_message: dict) -> Dict[str, Any] | None:
        forward_message_data: Dict = raw_message.get("data")
        if not forward_message_data:
            logger.warning("转发消息内容为空")
            return None
        forward_message_id = forward_message_data.get("id")
        request_uuid = str(uuid.uuid4())
        payload = json.dumps(
            {
                "action": "get_forward_msg",
                "params": {"message_id": forward_message_id},
                "echo": request_uuid,
            }
        )
        try:
            connection = self.get_server_connection()
            if not connection:
                logger.error("没有可用的 WebSocket 连接")
                return None
            await connection.send(payload)
            response: dict = await get_response(request_uuid)
        except TimeoutError:
            logger.error("获取转发消息超时")
            return None
        except Exception as e:
            logger.error(f"获取转发消息失败: {str(e)}")
            return None
        logger.debug(
            f"转发消息原始格式：{json.dumps(response)[:80]}..."
            if len(json.dumps(response)) > 80
            else json.dumps(response)
        )
        response_data: Dict = response.get("data")
        if not response_data:
            logger.warning("转发消息内容为空或获取失败")
            return None
        return response_data.get("messages")

<<<<<<< HEAD
    @staticmethod
    async def _send_buffered_message(session_id: str, merged_text: str, original_event: Dict[str, Any]):
        """发送缓冲的合并消息"""
        try:
            # 从原始事件数据中提取信息
            message_info = original_event.get("message_info")
            raw_message = original_event.get("raw_message")

            if not message_info or not raw_message:
                logger.error("缓冲消息缺少必要信息")
                return

            # 创建合并后的消息段 - 将合并的文本转换为Seg格式
            from maim_message import Seg

            merged_seg = Seg(type="text", data=merged_text)
            submit_seg = Seg(type="seglist", data=[merged_seg])

            # 创建新的消息ID
            import time

            new_message_id = f"buffered-{message_info.message_id}-{int(time.time() * 1000)}"

            # 更新消息信息
            from maim_message import BaseMessageInfo, MessageBase

            buffered_message_info = BaseMessageInfo(
                platform=message_info.platform,
                message_id=new_message_id,
                time=time.time(),
                user_info=message_info.user_info,
                group_info=message_info.group_info,
                template_info=message_info.template_info,
                format_info=message_info.format_info,
                additional_config=message_info.additional_config,
            )

            # 创建MessageBase
            message_base = MessageBase(
                message_info=buffered_message_info,
                message_segment=submit_seg,
                raw_message=raw_message.get("raw_message", ""),
            )

            logger.debug(f"发送缓冲合并消息到Maibot处理: {session_id}")
            await message_send_instance.message_send(message_base)

        except Exception as e:
            logger.error(f"发送缓冲消息失败: {e}", exc_info=True)
=======
    # 消息缓冲功能已移除
>>>>>>> 80d34f31


message_handler = MessageHandler()<|MERGE_RESOLUTION|>--- conflicted
+++ resolved
@@ -321,7 +321,6 @@
 
         logger.debug("发送到Maibot处理信息")
         await message_send_instance.message_send(message_base)
-        return None
 
     async def handle_real_message(self, raw_message: dict, in_reply: bool = False) -> List[Seg] | None:
         # sourcery skip: low-code-quality
@@ -489,8 +488,7 @@
         logger.debug(f"handle_real_message完成，处理了{len(real_message)}个消息段，生成了{len(seg_message)}个seg")
         return seg_message
 
-    @staticmethod
-    async def handle_text_message(raw_message: dict) -> Seg:
+    async def handle_text_message(self, raw_message: dict) -> Seg:
         """
         处理纯文本信息
         Parameters:
@@ -502,8 +500,7 @@
         plain_text: str = message_data.get("text")
         return Seg(type="text", data=plain_text)
 
-    @staticmethod
-    async def handle_face_message(raw_message: dict) -> Seg | None:
+    async def handle_face_message(self, raw_message: dict) -> Seg | None:
         """
         处理表情消息
         Parameters:
@@ -520,8 +517,7 @@
             logger.warning(f"不支持的表情：{face_raw_id}")
             return None
 
-    @staticmethod
-    async def handle_image_message(raw_message: dict) -> Seg | None:
+    async def handle_image_message(self, raw_message: dict) -> Seg | None:
         """
         处理图片消息与表情包消息
         Parameters:
@@ -577,7 +573,6 @@
                     return Seg(type="at", data=f"{member_info.get('nickname')}:{member_info.get('user_id')}")
                 else:
                     return None
-        return None
 
     async def handle_record_message(self, raw_message: dict) -> Seg | None:
         """
@@ -606,8 +601,7 @@
             return None
         return Seg(type="voice", data=audio_base64)
 
-    @staticmethod
-    async def handle_video_message(raw_message: dict) -> Seg | None:
+    async def handle_video_message(self, raw_message: dict) -> Seg | None:
         """
         处理视频消息
         Parameters:
@@ -737,7 +731,7 @@
             return None
 
         processed_message: Seg
-        if 5 > image_count > 0:
+        if image_count < 5 and image_count > 0:
             # 处理图片数量小于5的情况，此时解析图片为base64
             logger.debug("图片数量小于5，开始解析图片为base64")
             processed_message = await self._recursive_parse_image_seg(handled_message, True)
@@ -754,18 +748,15 @@
         forward_hint = Seg(type="text", data="这是一条转发消息：\n")
         return Seg(type="seglist", data=[forward_hint, processed_message])
 
-    @staticmethod
-    async def handle_dice_message(raw_message: dict) -> Seg:
+    async def handle_dice_message(self, raw_message: dict) -> Seg:
         message_data: dict = raw_message.get("data", {})
         res = message_data.get("result", "")
         return Seg(type="text", data=f"[扔了一个骰子，点数是{res}]")
 
-    @staticmethod
-    async def handle_shake_message(raw_message: dict) -> Seg:
+    async def handle_shake_message(self, raw_message: dict) -> Seg:
         return Seg(type="text", data="[向你发送了窗口抖动，现在你的屏幕猛烈地震了一下！]")
 
-    @staticmethod
-    async def handle_json_message(raw_message: dict) -> Seg | None:
+    async def handle_json_message(self, raw_message: dict) -> Seg:
         """
         处理JSON消息
         Parameters:
@@ -837,43 +828,6 @@
                         data=f"这是一条小程序分享消息，可以根据来源，考虑使用对应解析工具\n{formatted_content}",
                     )
 
-            # 检查是否是音乐分享
-            elif nested_data.get("view") == "music" and "music" in nested_data.get("meta", {}):
-                logger.debug("检测到音乐分享消息，开始提取信息")
-                music_info = nested_data["meta"]["music"]
-                title = music_info.get("title", "未知歌曲")
-                desc = music_info.get("desc", "未知艺术家")
-                jump_url = music_info.get("jumpUrl", "")
-                preview_url = music_info.get("preview", "")
-                source = music_info.get("tag", "未知来源")
-
-                # 优化文本结构，使其更像卡片
-                text_parts = [
-                    "--- 音乐分享 ---",
-                    f"歌曲：{title}",
-                    f"歌手：{desc}",
-                    f"来源：{source}"
-                ]
-                if jump_url:
-                    text_parts.append(f"链接：{jump_url}")
-                text_parts.append("----------------")
-                
-                text_content = "\n".join(text_parts)
-
-                # 如果有预览图，创建一个seglist包含文本和图片
-                if preview_url:
-                    try:
-                        image_base64 = await get_image_base64(preview_url)
-                        if image_base64:
-                            return Seg(type="seglist", data=[
-                                Seg(type="text", data=text_content + "\n"),
-                                Seg(type="image", data=image_base64)
-                            ])
-                    except Exception as e:
-                        logger.error(f"下载音乐预览图失败: {e}")
-                
-                return Seg(type="text", data=text_content)
-
             # 如果没有提取到关键信息，返回None
             return None
 
@@ -884,8 +838,7 @@
             logger.error(f"处理JSON消息时出错: {e}")
             return None
 
-    @staticmethod
-    async def handle_rps_message(raw_message: dict) -> Seg:
+    async def handle_rps_message(self, raw_message: dict) -> Seg:
         message_data: dict = raw_message.get("data", {})
         res = message_data.get("result", "")
         if res == "1":
@@ -1068,59 +1021,7 @@
             return None
         return response_data.get("messages")
 
-<<<<<<< HEAD
-    @staticmethod
-    async def _send_buffered_message(session_id: str, merged_text: str, original_event: Dict[str, Any]):
-        """发送缓冲的合并消息"""
-        try:
-            # 从原始事件数据中提取信息
-            message_info = original_event.get("message_info")
-            raw_message = original_event.get("raw_message")
-
-            if not message_info or not raw_message:
-                logger.error("缓冲消息缺少必要信息")
-                return
-
-            # 创建合并后的消息段 - 将合并的文本转换为Seg格式
-            from maim_message import Seg
-
-            merged_seg = Seg(type="text", data=merged_text)
-            submit_seg = Seg(type="seglist", data=[merged_seg])
-
-            # 创建新的消息ID
-            import time
-
-            new_message_id = f"buffered-{message_info.message_id}-{int(time.time() * 1000)}"
-
-            # 更新消息信息
-            from maim_message import BaseMessageInfo, MessageBase
-
-            buffered_message_info = BaseMessageInfo(
-                platform=message_info.platform,
-                message_id=new_message_id,
-                time=time.time(),
-                user_info=message_info.user_info,
-                group_info=message_info.group_info,
-                template_info=message_info.template_info,
-                format_info=message_info.format_info,
-                additional_config=message_info.additional_config,
-            )
-
-            # 创建MessageBase
-            message_base = MessageBase(
-                message_info=buffered_message_info,
-                message_segment=submit_seg,
-                raw_message=raw_message.get("raw_message", ""),
-            )
-
-            logger.debug(f"发送缓冲合并消息到Maibot处理: {session_id}")
-            await message_send_instance.message_send(message_base)
-
-        except Exception as e:
-            logger.error(f"发送缓冲消息失败: {e}", exc_info=True)
-=======
     # 消息缓冲功能已移除
->>>>>>> 80d34f31
 
 
 message_handler = MessageHandler()