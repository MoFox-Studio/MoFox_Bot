<<<<<<< HEAD
import json
=======
import orjson
import random
>>>>>>> 7dd255fd
import time
import random
import websockets as Server
import uuid
from maim_message import (
    UserInfo,
    GroupInfo,
    Seg,
    BaseMessageInfo,
    MessageBase,
)
from typing import Dict, Any, Tuple, Optional
from src.plugin_system.apis import config_api

from . import CommandType
from .response_pool import get_response
from src.common.logger import get_logger

logger = get_logger("napcat_adapter")
from .utils import get_image_format, convert_image_to_gif
from .recv_handler.message_sending import message_send_instance
from .websocket_manager import websocket_manager


class SendHandler:
    def __init__(self):
        self.server_connection: Optional[Server.ServerConnection] = None
        self.plugin_config = None

    def set_plugin_config(self, plugin_config: dict):
        """设置插件配置"""
        self.plugin_config = plugin_config

    async def set_server_connection(self, server_connection: Server.ServerConnection) -> None:
        """设置Napcat连接"""
        self.server_connection = server_connection

    def get_server_connection(self) -> Optional[Server.ServerConnection]:
        """获取当前的服务器连接"""
        # 优先使用直接设置的连接，否则从 websocket_manager 获取
        if self.server_connection:
            return self.server_connection
        return websocket_manager.get_connection()

    async def handle_message(self, raw_message_base_dict: dict) -> None:
        raw_message_base: MessageBase = MessageBase.from_dict(raw_message_base_dict)
        message_segment: Seg = raw_message_base.message_segment
        logger.info("接收到来自MoFox-Bot的消息，处理中")
        if message_segment.type == "command":
            logger.info("处理命令")
            return await self.send_command(raw_message_base)
        elif message_segment.type == "adapter_command":
            logger.info("处理适配器命令")
            return await self.handle_adapter_command(raw_message_base)
        elif message_segment.type == "adapter_response":
            # adapter_response消息是Napcat发送给Bot的，不应该在这里处理
            # 这个handler只处理Bot发送给Napcat的消息
            logger.info("收到adapter_response消息，此消息应该由Bot端处理，跳过")
            return None
        else:
            logger.info("处理普通消息")
            return await self.send_normal_message(raw_message_base)

    async def send_normal_message(self, raw_message_base: MessageBase) -> None:
        """
        处理普通消息发送
        """
        logger.info("处理普通信息中")
        message_info: BaseMessageInfo = raw_message_base.message_info
        message_segment: Seg = raw_message_base.message_segment
        group_info: Optional[GroupInfo] = message_info.group_info
        user_info: Optional[UserInfo] = message_info.user_info
        target_id: Optional[int] = None
        action: Optional[str] = None
        id_name: Optional[str] = None
        processed_message: list = []
        try:
            if user_info:
                processed_message = await self.handle_seg_recursive(message_segment, user_info)
        except Exception as e:
            logger.error(f"处理消息时发生错误: {e}")
            return

        if not processed_message:
            logger.critical("现在暂时不支持解析此回复！")
            return None

        if group_info and user_info:
            logger.debug("发送群聊消息")
            target_id = int(group_info.group_id) if group_info.group_id else None
            action = "send_group_msg"
            id_name = "group_id"
        elif user_info:
            logger.debug("发送私聊消息")
            target_id = int(user_info.user_id) if user_info.user_id else None
            action = "send_private_msg"
            id_name = "user_id"
        else:
            logger.error("无法识别的消息类型")
            return
        logger.info("尝试发送到napcat")
        logger.debug(
            f"准备发送到napcat的消息体: action='{action}', {id_name}='{target_id}', message='{processed_message}'"
        )
        response = await self.send_message_to_napcat(
            action,
            {
                id_name: target_id,
                "message": processed_message,
            },
        )
        if response.get("status") == "ok":
            logger.info("消息发送成功")
            qq_message_id = response.get("data", {}).get("message_id")
            await self.message_sent_back(raw_message_base, qq_message_id)
        else:
            logger.warning(f"消息发送失败，napcat返回：{str(response)}")

    async def send_command(self, raw_message_base: MessageBase) -> None:
        """
        处理命令类
        """
        logger.info("处理命令中")
        message_info: BaseMessageInfo = raw_message_base.message_info
        message_segment: Seg = raw_message_base.message_segment
        group_info: Optional[GroupInfo] = message_info.group_info
        seg_data: Dict[str, Any] = message_segment.data if isinstance(message_segment.data, dict) else {}
        command_name: Optional[str] = seg_data.get("name")
        try:
            args = seg_data.get("args", {})
            if not isinstance(args, dict):
                args = {}

            match command_name:
                case CommandType.GROUP_BAN.name:
                    command, args_dict = self.handle_ban_command(args, group_info)
                case CommandType.GROUP_WHOLE_BAN.name:
                    command, args_dict = self.handle_whole_ban_command(args, group_info)
                case CommandType.GROUP_KICK.name:
                    command, args_dict = self.handle_kick_command(args, group_info)
                case CommandType.SEND_POKE.name:
                    command, args_dict = self.handle_poke_command(args, group_info)
                case CommandType.DELETE_MSG.name:
                    command, args_dict = self.delete_msg_command(args)
                case CommandType.AI_VOICE_SEND.name:
                    command, args_dict = self.handle_ai_voice_send_command(args, group_info)
                case CommandType.SET_EMOJI_LIKE.name:
                    command, args_dict = self.handle_set_emoji_like_command(args)
                case CommandType.SEND_AT_MESSAGE.name:
                    command, args_dict = self.handle_at_message_command(args, group_info)
                case CommandType.SEND_LIKE.name:
                    command, args_dict = self.handle_send_like_command(args)
                case _:
                    logger.error(f"未知命令: {command_name}")
                    return
        except Exception as e:
            logger.error(f"处理命令时发生错误: {e}")
            return None

        if not command or not args_dict:
            logger.error("命令或参数缺失")
            return None

        logger.info(f"准备向 Napcat 发送命令: command='{command}', args_dict='{args_dict}'")
        response = await self.send_message_to_napcat(command, args_dict)
        logger.info(f"收到 Napcat 的命令响应: {response}")

        if response.get("status") == "ok":
            logger.info(f"命令 {command_name} 执行成功")
        else:
            logger.warning(f"命令 {command_name} 执行失败，napcat返回：{str(response)}")

    async def handle_adapter_command(self, raw_message_base: MessageBase) -> None:
        """
        处理适配器命令类 - 用于直接向Napcat发送命令并返回结果
        """
        logger.info("处理适配器命令中")
        message_segment: Seg = raw_message_base.message_segment
        seg_data: Dict[str, Any] = message_segment.data if isinstance(message_segment.data, dict) else {}

        try:
            action = seg_data.get("action")
            params = seg_data.get("params", {})
            request_id = seg_data.get("request_id")

            if not action:
                logger.error("适配器命令缺少action参数")
                await self.send_adapter_command_response(
                    raw_message_base, {"status": "error", "message": "缺少action参数"}, request_id
                )
                return

            logger.info(f"执行适配器命令: {action}")

            # 根据action决定处理方式
            if action == "get_cookies":
                # 对于get_cookies，我们需要一个更长的超时时间
                response = await self.send_message_to_napcat(action, params, timeout=40.0)
            else:
                # 对于其他命令，使用默认超时
                response = await self.send_message_to_napcat(action, params)

            # 发送响应回MoFox-Bot
            logger.debug(f"[DEBUG handle_adapter_command] 即将调用send_adapter_command_response, request_id={request_id}")
            await self.send_adapter_command_response(raw_message_base, response, request_id)
            logger.debug(f"[DEBUG handle_adapter_command] send_adapter_command_response调用完成")

            if response.get("status") == "ok":
                logger.info(f"适配器命令 {action} 执行成功")
            else:
                logger.warning(f"适配器命令 {action} 执行失败，napcat返回：{str(response)}")
            # 无论成功失败，都记录下完整的响应内容以供调试
            logger.debug(f"适配器命令 {action} 的完整响应: {response}")

        except Exception as e:
            logger.error(f"处理适配器命令时发生错误: {e}")
            error_response = {"status": "error", "message": str(e)}
            await self.send_adapter_command_response(raw_message_base, error_response, seg_data.get("request_id"))

    def get_level(self, seg_data: Seg) -> int:
        if seg_data.type == "seglist":
            return 1 + max(self.get_level(seg) for seg in seg_data.data)
        else:
            return 1

    async def handle_seg_recursive(self, seg_data: Seg, user_info: UserInfo) -> list:
        payload: list = []
        if seg_data.type == "seglist":
            # level = self.get_level(seg_data)  # 给以后可能的多层嵌套做准备，此处不使用
            if not seg_data.data:
                return []
            for seg in seg_data.data:
                payload = await self.process_message_by_type(seg, payload, user_info)
        else:
            payload = await self.process_message_by_type(seg_data, payload, user_info)
        return payload

    async def process_message_by_type(self, seg: Seg, payload: list, user_info: UserInfo) -> list:
        # sourcery skip: reintroduce-else, swap-if-else-branches, use-named-expression
        new_payload = payload
        if seg.type == "reply":
            target_id = seg.data
            target_id = str(target_id)
            if target_id == "notice":
                return payload
            logger.info(target_id if isinstance(target_id, str) else "")
            new_payload = self.build_payload(
                payload,
                await self.handle_reply_message(target_id if isinstance(target_id, str) else "", user_info),
                True,
            )
        elif seg.type == "text":
            text = seg.data
            if not text:
                return payload
            new_payload = self.build_payload(
                payload,
                self.handle_text_message(text if isinstance(text, str) else ""),
                False,
            )
        elif seg.type == "face":
            logger.warning("MoFox-Bot 发送了qq原生表情，暂时不支持")
        elif seg.type == "image":
            image = seg.data
            new_payload = self.build_payload(payload, self.handle_image_message(image), False)
        elif seg.type == "emoji":
            emoji = seg.data
            new_payload = self.build_payload(payload, self.handle_emoji_message(emoji), False)
        elif seg.type == "voice":
            voice = seg.data
            new_payload = self.build_payload(payload, self.handle_voice_message(voice), False)
        elif seg.type == "voiceurl":
            voice_url = seg.data
            new_payload = self.build_payload(payload, self.handle_voiceurl_message(voice_url), False)
        elif seg.type == "music":
            song_id = seg.data
            new_payload = self.build_payload(payload, self.handle_music_message(song_id), False)
        elif seg.type == "videourl":
            video_url = seg.data
            new_payload = self.build_payload(payload, self.handle_videourl_message(video_url), False)
        elif seg.type == "file":
            file_path = seg.data
            new_payload = self.build_payload(payload, self.handle_file_message(file_path), False)
        return new_payload

    def build_payload(self, payload: list, addon: dict | list, is_reply: bool = False) -> list:
        # sourcery skip: for-append-to-extend, merge-list-append, simplify-generator
        """构建发送的消息体"""
        if is_reply:
            temp_list = []
            if isinstance(addon, list):
                temp_list.extend(addon)
            else:
                temp_list.append(addon)
            for i in payload:
                if i.get("type") == "reply":
                    logger.debug("检测到多个回复，使用最新的回复")
                    continue
                temp_list.append(i)
            return temp_list
        else:
            if isinstance(addon, list):
                payload.extend(addon)
            else:
                payload.append(addon)
            return payload

    async def handle_reply_message(self, id: str, user_info: UserInfo) -> dict | list:
        """处理回复消息"""
        logger.debug(f"开始处理回复消息，消息ID: {id}")
        reply_seg = {"type": "reply", "data": {"id": id}}

        # 检查是否启用引用艾特功能
        if not config_api.get_plugin_config(self.plugin_config, "features.enable_reply_at", False):
            logger.info("引用艾特功能未启用，仅发送普通回复")
            return reply_seg

        try:
            msg_info_response = await self.send_message_to_napcat("get_msg", {"message_id": id})
            logger.debug(f"获取消息 {id} 的详情响应: {msg_info_response}")

            replied_user_id = None
            if msg_info_response and msg_info_response.get("status") == "ok":
                sender_info = msg_info_response.get("data", {}).get("sender")
                if sender_info:
                    replied_user_id = sender_info.get("user_id")

            # 如果没有获取到被回复者的ID，则直接返回，不进行@
            if not replied_user_id:
                logger.warning(f"无法获取消息 {id} 的发送者信息，跳过 @")
                logger.info(f"最终返回的回复段: {reply_seg}")
                return reply_seg

            # 根据概率决定是否艾特用户
            if random.random() < config_api.get_plugin_config(self.plugin_config, "features.reply_at_rate", 0.5):
                at_seg = {"type": "at", "data": {"qq": str(replied_user_id)}}
                # 在艾特后面添加一个空格
                text_seg = {"type": "text", "data": {"text": " "}}
                result_seg = [reply_seg, at_seg, text_seg]
                logger.info(f"最终返回的回复段: {result_seg}")
                return result_seg

        except Exception as e:
            logger.error(f"处理引用回复并尝试@时出错: {e}")
            # 出现异常时，只发送普通的回复，避免程序崩溃
            logger.info(f"最终返回的回复段: {reply_seg}")
            return reply_seg

        logger.info(f"最终返回的回复段: {reply_seg}")
        return reply_seg

    def handle_text_message(self, message: str) -> dict:
        """处理文本消息"""
        return {"type": "text", "data": {"text": message}}

    def handle_image_message(self, encoded_image: str) -> dict:
        """处理图片消息"""
        return {
            "type": "image",
            "data": {
                "file": f"base64://{encoded_image}",
                "subtype": 0,
            },
        }  # base64 编码的图片

    def handle_emoji_message(self, encoded_emoji: str) -> dict:
        """处理表情消息"""
        encoded_image = encoded_emoji
        image_format = get_image_format(encoded_emoji)
        if image_format != "gif":
            encoded_image = convert_image_to_gif(encoded_emoji)
        return {
            "type": "image",
            "data": {
                "file": f"base64://{encoded_image}",
                "subtype": 1,
                "summary": "[动画表情]",
            },
        }

    def handle_voice_message(self, encoded_voice: str) -> dict:
        """处理语音消息"""
        use_tts = False
        if self.plugin_config:
            use_tts = config_api.get_plugin_config(self.plugin_config, "voice.use_tts", False)

        if not use_tts:
            logger.warning("未启用语音消息处理")
            return {}
        if not encoded_voice:
            return {}
        return {
            "type": "record",
            "data": {"file": f"base64://{encoded_voice}"},
        }

    def handle_voiceurl_message(self, voice_url: str) -> dict:
        """处理语音链接消息"""
        return {
            "type": "record",
            "data": {"file": voice_url},
        }

    def handle_music_message(self, song_id: str) -> dict:
        """处理音乐消息"""
        return {
            "type": "music",
            "data": {"type": "163", "id": song_id},
        }

    def handle_videourl_message(self, video_url: str) -> dict:
        """处理视频链接消息"""
        return {
            "type": "video",
            "data": {"file": video_url},
        }

    def handle_file_message(self, file_path: str) -> dict:
        """处理文件消息"""
        return {
            "type": "file",
            "data": {"file": f"file://{file_path}"},
        }

    def delete_msg_command(self, args: Dict[str, Any]) -> Tuple[str, Dict[str, Any]]:
        """处理删除消息命令"""
        return "delete_msg", {"message_id": args["message_id"]}

    def handle_ban_command(self, args: Dict[str, Any], group_info: GroupInfo) -> Tuple[str, Dict[str, Any]]:
        """处理封禁命令

        Args:
            args (Dict[str, Any]): 参数字典
            group_info (GroupInfo): 群聊信息（对应目标群聊）

        Returns:
            Tuple[CommandType, Dict[str, Any]]
        """
        duration: int = int(args["duration"])
        user_id: int = int(args["qq_id"])
        group_id: int = int(group_info.group_id)
        if duration < 0:
            raise ValueError("封禁时间必须大于等于0")
        if not user_id or not group_id:
            raise ValueError("封禁命令缺少必要参数")
        if duration > 2592000:
            raise ValueError("封禁时间不能超过30天")
        return (
            CommandType.GROUP_BAN.value,
            {
                "group_id": group_id,
                "user_id": user_id,
                "duration": duration,
            },
        )

    def handle_whole_ban_command(self, args: Dict[str, Any], group_info: GroupInfo) -> Tuple[str, Dict[str, Any]]:
        """处理全体禁言命令

        Args:
            args (Dict[str, Any]): 参数字典
            group_info (GroupInfo): 群聊信息（对应目标群聊）

        Returns:
            Tuple[CommandType, Dict[str, Any]]
        """
        enable = args["enable"]
        assert isinstance(enable, bool), "enable参数必须是布尔值"
        group_id: int = int(group_info.group_id)
        if group_id <= 0:
            raise ValueError("群组ID无效")
        return (
            CommandType.GROUP_WHOLE_BAN.value,
            {
                "group_id": group_id,
                "enable": enable,
            },
        )

    def handle_kick_command(self, args: Dict[str, Any], group_info: GroupInfo) -> Tuple[str, Dict[str, Any]]:
        """处理群成员踢出命令

        Args:
            args (Dict[str, Any]): 参数字典
            group_info (GroupInfo): 群聊信息（对应目标群聊）

        Returns:
            Tuple[CommandType, Dict[str, Any]]
        """
        user_id: int = int(args["qq_id"])
        group_id: int = int(group_info.group_id)
        if group_id <= 0:
            raise ValueError("群组ID无效")
        if user_id <= 0:
            raise ValueError("用户ID无效")
        return (
            CommandType.GROUP_KICK.value,
            {
                "group_id": group_id,
                "user_id": user_id,
                "reject_add_request": False,  # 不拒绝加群请求
            },
        )

    def handle_poke_command(self, args: Dict[str, Any], group_info: GroupInfo) -> Tuple[str, Dict[str, Any]]:
        """处理戳一戳命令

        Args:
            args (Dict[str, Any]): 参数字典
            group_info (GroupInfo): 群聊信息（对应目标群聊）

        Returns:
            Tuple[CommandType, Dict[str, Any]]
        """
        user_id: int = int(args["qq_id"])
        if group_info is None:
            group_id = None
        else:
            group_id: int = int(group_info.group_id)
            if group_id <= 0:
                raise ValueError("群组ID无效")
        if user_id <= 0:
            raise ValueError("用户ID无效")
        return (
            CommandType.SEND_POKE.value,
            {
                "group_id": group_id,
                "user_id": user_id,
            },
        )

    def handle_set_emoji_like_command(self, args: Dict[str, Any]) -> Tuple[str, Dict[str, Any]]:
        """处理设置表情回应命令

        Args:
            args (Dict[str, Any]): 参数字典


        Returns:
            Tuple[CommandType, Dict[str, Any]]
        """
        logger.info(f"开始处理表情回应命令, 接收到参数: {args}")
        try:
            message_id = int(args["message_id"])
            emoji_id = int(args["emoji_id"])
            set_like = bool(args["set"])
        except (KeyError, ValueError) as e:
            logger.error(f"处理表情回应命令时发生错误: {e}, 原始参数: {args}")
            raise ValueError(f"缺少必需参数或参数类型错误: {e}")

        return (
            CommandType.SET_EMOJI_LIKE.value,
            {"message_id": message_id, "emoji_id": emoji_id, "set": set_like},
        )

    def handle_send_like_command(self, args: Dict[str, Any]) -> Tuple[str, Dict[str, Any]]:
        """
        处理发送点赞命令的逻辑。

        Args:
            args (Dict[str, Any]): 参数字典

        Returns:
            Tuple[CommandType, Dict[str, Any]]
        """
        try:
            user_id: int = int(args["qq_id"])
            times: int = int(args["times"])
        except (KeyError, ValueError):
            raise ValueError("缺少必需参数: qq_id 或 times")

        return (
            CommandType.SEND_LIKE.value,
            {"user_id": user_id, "times": times},
        )

    def handle_ai_voice_send_command(self, args: Dict[str, Any], group_info: GroupInfo) -> Tuple[str, Dict[str, Any]]:
        """
        处理AI语音发送命令的逻辑。
        并返回 NapCat 兼容的 (action, params) 元组。
        """
        if not group_info or not group_info.group_id:
            raise ValueError("AI语音发送命令必须在群聊上下文中使用")
        if not args:
            raise ValueError("AI语音发送命令缺少参数")

        group_id: int = int(group_info.group_id)
        character_id = args.get("character")
        text_content = args.get("text")

        if not character_id or not text_content:
            raise ValueError(f"AI语音发送命令参数不完整: character='{character_id}', text='{text_content}'")

        return (
            CommandType.AI_VOICE_SEND.value,
            {
                "group_id": group_id,
                "text": text_content,
                "character": character_id,
            },
        )

    async def send_message_to_napcat(self, action: str, params: dict, timeout: float = 20.0) -> dict:
        request_uuid = str(uuid.uuid4())
        payload = orjson.dumps({"action": action, "params": params, "echo": request_uuid}).decode('utf-8')

        # 获取当前连接
        connection = self.get_server_connection()
        if not connection:
            logger.error("没有可用的 Napcat 连接")
            return {"status": "error", "message": "no connection"}

        try:
            await connection.send(payload)
            response = await get_response(request_uuid, timeout=timeout)  # 使用传入的超时时间
        except TimeoutError:
            logger.error(f"发送消息超时（{timeout}秒），未收到响应: action={action}, params={params}")
            return {"status": "error", "message": "timeout"}
        except Exception as e:
            logger.error(f"发送消息失败: {e}")
            return {"status": "error", "message": str(e)}
        return response

    async def message_sent_back(self, message_base: MessageBase, qq_message_id: str) -> None:
        # 修改 additional_config，添加 echo 字段
        if message_base.message_info.additional_config is None:
            message_base.message_info.additional_config = {}

        message_base.message_info.additional_config["echo"] = True

        # 获取原始的 mmc_message_id
        mmc_message_id = message_base.message_info.message_id

        # 修改 message_segment 为 notify 类型
        message_base.message_segment = Seg(
            type="notify", data={"sub_type": "echo", "echo": mmc_message_id, "actual_id": qq_message_id}
        )
        await message_send_instance.message_send(message_base)
        logger.debug("已回送消息ID")
        return

    async def send_adapter_command_response(
        self, original_message: MessageBase, response_data: dict, request_id: str
    ) -> None:
        """
        发送适配器命令响应回MoFox-Bot

        Args:
            original_message: 原始消息
            response_data: 响应数据
            request_id: 请求ID
        """
        try:
            # 修改 additional_config，添加 echo 字段
            if original_message.message_info.additional_config is None:
                original_message.message_info.additional_config = {}

            original_message.message_info.additional_config["echo"] = True

            # 修改 message_segment 为 adapter_response 类型
            original_message.message_segment = Seg(
                type="adapter_response",
                data={"request_id": request_id, "response": response_data, "timestamp": int(time.time() * 1000)},
            )

            await message_send_instance.message_send(original_message)

        except Exception as e:
            logger.error(f"发送适配器命令响应时出错: {e}")

    def handle_at_message_command(self, args: Dict[str, Any], group_info: GroupInfo) -> Tuple[str, Dict[str, Any]]:
        """处理艾特并发送消息命令

        Args:
            args (Dict[str, Any]): 参数字典, 包含 qq_id 和 text
            group_info (GroupInfo): 群聊信息

        Returns:
            Tuple[str, Dict[str, Any]]: (action, params)
        """
        at_user_id = args.get("qq_id")
        text = args.get("text")

        if not at_user_id or not text:
            raise ValueError("艾特消息命令缺少 qq_id 或 text 参数")

        if not group_info:
            raise ValueError("艾特消息命令必须在群聊上下文中使用")

        message_payload = [
            {"type": "at", "data": {"qq": str(at_user_id)}},
            {"type": "text", "data": {"text": " " + str(text)}},
        ]

        return (
            "send_group_msg",
            {
                "group_id": group_info.group_id,
                "message": message_payload,
            },
        )


send_handler = SendHandler()<|MERGE_RESOLUTION|>--- conflicted
+++ resolved
@@ -1,9 +1,5 @@
-<<<<<<< HEAD
-import json
-=======
 import orjson
 import random
->>>>>>> 7dd255fd
 import time
 import random
 import websockets as Server
