import math
import random
import time

from src.common.logger import get_logger
from src.config.config import global_config, model_config
from src.chat.message_receive.message import MessageRecv
from src.common.data_models.database_data_model import DatabaseMessages
from src.chat.message_receive.chat_stream import get_chat_manager
from src.chat.utils.prompt import Prompt, global_prompt_manager
from src.chat.utils.chat_message_builder import build_readable_messages, get_raw_msg_by_timestamp_with_chat_inclusive
from src.llm_models.utils_model import LLMRequest
from src.manager.async_task_manager import AsyncTask, async_task_manager


logger = get_logger("mood")


def init_prompt():
    Prompt(
        """
{chat_talking_prompt}
以上是群里正在进行的聊天记录

{identity_block}
你刚刚的情绪状态是：{mood_state}

现在，发送了消息，引起了你的注意，你对其进行了阅读和思考，请你输出一句话描述你新的情绪状态
请只输出情绪状态，不要输出其他内容：
""",
        "change_mood_prompt",
    )
    Prompt(
        """
{chat_talking_prompt}
以上是群里最近的聊天记录

{identity_block}
你之前的情绪状态是：{mood_state}

距离你上次关注群里消息已经过去了一段时间，你冷静了下来，请你输出一句话描述你现在的情绪状态
请只输出情绪状态，不要输出其他内容：
""",
        "regress_mood_prompt",
    )


class ChatMood:
    def __init__(self, chat_id: str):
        self.chat_id: str = chat_id

        chat_manager = get_chat_manager()
        self.chat_stream = chat_manager.get_stream(self.chat_id)

        if not self.chat_stream:
            raise ValueError(f"Chat stream for chat_id {chat_id} not found")

        self.log_prefix = f"[{self.chat_stream.group_info.group_name if self.chat_stream.group_info else self.chat_stream.user_info.user_nickname}]"

        self.mood_state: str = "感觉很平静"
        self.is_angry_from_wakeup: bool = False  # 是否因被吵醒而愤怒

        self.regression_count: int = 0

        self.mood_model = LLMRequest(model_set=model_config.model_task_config.emotion, request_type="mood")

        self.last_change_time: float = 0

    async def update_mood_by_message(self, message: MessageRecv | DatabaseMessages, interested_rate: float):
        # 如果当前聊天处于失眠状态，则锁定情绪，不允许更新
        if self.chat_id in mood_manager.insomnia_chats:
            logger.debug(f"{self.log_prefix} 处于失眠状态，情绪已锁定，跳过更新。")
            return

        self.regression_count = 0

        # 处理不同类型的消息对象
        if isinstance(message, MessageRecv):
            message_time = message.message_info.time
        else:  # DatabaseMessages
            message_time = message.time

        during_last_time = message_time - self.last_change_time

        base_probability = 0.05
        time_multiplier = 4 * (1 - math.exp(-0.01 * during_last_time))

        if interested_rate <= 0:
            interest_multiplier = 0
        else:
            interest_multiplier = 2 * math.pow(interested_rate, 0.25)

        logger.debug(
            f"base_probability: {base_probability}, time_multiplier: {time_multiplier}, interest_multiplier: {interest_multiplier}"
        )
        update_probability = global_config.mood.mood_update_threshold * min(
            1.0, base_probability * time_multiplier * interest_multiplier
        )

        if random.random() > update_probability:
            return

        logger.debug(
            f"{self.log_prefix} 更新情绪状态，感兴趣度: {interested_rate:.2f}, 更新概率: {update_probability:.2f}"
        )
<<<<<<< HEAD

        message_time: float = message.message_info.time  # type: ignore
        message_list_before_now = await get_raw_msg_by_timestamp_with_chat_inclusive(
=======
        message_list_before_now = get_raw_msg_by_timestamp_with_chat_inclusive(
>>>>>>> 80d34f31
            chat_id=self.chat_id,
            timestamp_start=self.last_change_time,
            timestamp_end=message_time,
            limit=int(global_config.chat.max_context_size / 3),
            limit_mode="last",
        )
        chat_talking_prompt = await build_readable_messages(
            message_list_before_now,
            replace_bot_name=True,
            merge_messages=False,
            timestamp_mode="normal_no_YMD",
            read_mark=0.0,
            truncate=True,
            show_actions=True,
        )

        bot_name = global_config.bot.nickname
        if global_config.bot.alias_names:
            bot_nickname = f",也有人叫你{','.join(global_config.bot.alias_names)}"
        else:
            bot_nickname = ""

        prompt_personality = global_config.personality.personality_core
        identity_block = f"你的名字是{bot_name}{bot_nickname}，你{prompt_personality}："

        prompt = await global_prompt_manager.format_prompt(
            "change_mood_prompt",
            chat_talking_prompt=chat_talking_prompt,
            identity_block=identity_block,
            mood_state=self.mood_state,
        )

        response, (reasoning_content, _, _) = await self.mood_model.generate_response_async(
            prompt=prompt, temperature=0.7
        )
        if global_config.debug.show_prompt:
            logger.debug(f"{self.log_prefix} prompt: {prompt}")
            logger.debug(f"{self.log_prefix} response: {response}")
            logger.debug(f"{self.log_prefix} reasoning_content: {reasoning_content}")

        logger.info(f"{self.log_prefix} 情绪状态更新为: {response}")

        self.mood_state = response

        self.last_change_time = message_time
        
    async def regress_mood(self):
        message_time = time.time()
        message_list_before_now = await get_raw_msg_by_timestamp_with_chat_inclusive(
            chat_id=self.chat_id,
            timestamp_start=self.last_change_time,
            timestamp_end=message_time,
            limit=15,
            limit_mode="last",
        )
        chat_talking_prompt = await build_readable_messages(
            message_list_before_now,
            replace_bot_name=True,
            merge_messages=False,
            timestamp_mode="normal_no_YMD",
            read_mark=0.0,
            truncate=True,
            show_actions=True,
        )

        bot_name = global_config.bot.nickname
        if global_config.bot.alias_names:
            bot_nickname = f",也有人叫你{','.join(global_config.bot.alias_names)}"
        else:
            bot_nickname = ""

        prompt_personality = global_config.personality.personality_core
        identity_block = f"你的名字是{bot_name}{bot_nickname}，你{prompt_personality}："

        prompt = await global_prompt_manager.format_prompt(
            "regress_mood_prompt",
            chat_talking_prompt=chat_talking_prompt,
            identity_block=identity_block,
            mood_state=self.mood_state,
        )

        response, (reasoning_content, _, _) = await self.mood_model.generate_response_async(
            prompt=prompt, temperature=0.7
        )

        if global_config.debug.show_prompt:
            logger.debug(f"{self.log_prefix} prompt: {prompt}")
            logger.debug(f"{self.log_prefix} response: {response}")
            logger.debug(f"{self.log_prefix} reasoning_content: {reasoning_content}")

        logger.info(f"{self.log_prefix} 情绪状态转变为: {response}")

        self.mood_state = response

        self.regression_count += 1


class MoodRegressionTask(AsyncTask):
    def __init__(self, mood_manager: "MoodManager"):
        super().__init__(task_name="MoodRegressionTask", run_interval=30)
        self.mood_manager = mood_manager

    async def run(self):
        logger.debug("开始情绪回归任务...")
        now = time.time()
        for mood in self.mood_manager.mood_list:
            if mood.last_change_time == 0:
                continue

            if now - mood.last_change_time > 180:
                if mood.regression_count >= 3:
                    continue

                logger.debug(f"{mood.log_prefix} 开始情绪回归, 第 {mood.regression_count + 1} 次")
                await mood.regress_mood()


class MoodManager:
    def __init__(self):
        self.mood_list: list[ChatMood] = []
        """当前情绪状态"""
        self.task_started: bool = False
        self.insomnia_chats: set[str] = set()  # 正在失眠的聊天ID列表

    async def start(self):
        """启动情绪回归后台任务"""
        if self.task_started:
            return

        logger.info("启动情绪回归任务...")
        task = MoodRegressionTask(self)
        await async_task_manager.add_task(task)
        self.task_started = True
        logger.info("情绪回归任务已启动")

    def get_mood_by_chat_id(self, chat_id: str) -> ChatMood:
        for mood in self.mood_list:
            if mood.chat_id == chat_id:
                return mood

        new_mood = ChatMood(chat_id)
        self.mood_list.append(new_mood)
        return new_mood

    def reset_mood_by_chat_id(self, chat_id: str):
        for mood in self.mood_list:
            if mood.chat_id == chat_id:
                mood.mood_state = "感觉很平静"
                mood.regression_count = 0
                mood.is_angry_from_wakeup = False
                return
        self.mood_list.append(ChatMood(chat_id))

    def set_angry_from_wakeup(self, chat_id: str):
        """设置因被吵醒而愤怒的状态"""
        mood = self.get_mood_by_chat_id(chat_id)
        mood.is_angry_from_wakeup = True
        mood.mood_state = "被人吵醒了非常生气"
        mood.last_change_time = time.time()
        logger.info(f"{mood.log_prefix} 因被吵醒设置为愤怒状态")

    def clear_angry_from_wakeup(self, chat_id: str):
        """清除因被吵醒而愤怒的状态"""
        mood = self.get_mood_by_chat_id(chat_id)
        if mood.is_angry_from_wakeup:
            mood.is_angry_from_wakeup = False
            mood.mood_state = "感觉很平静"
            logger.info(f"{mood.log_prefix} 清除被吵醒的愤怒状态")

    def start_insomnia(self, chat_id: str):
        """开始一个聊天的失眠状态，锁定情绪更新"""
        logger.info(f"Chat [{chat_id}]进入失眠状态，情绪已锁定。")
        self.insomnia_chats.add(chat_id)

    def stop_insomnia(self, chat_id: str):
        """停止一个聊天的失眠状态，解锁情绪更新"""
        logger.info(f"Chat [{chat_id}]失眠状态结束，情绪已解锁。")
        self.insomnia_chats.discard(chat_id)

    def get_angry_prompt_addition(self, chat_id: str) -> str:
        """获取愤怒状态下的提示词补充"""
        mood = self.get_mood_by_chat_id(chat_id)
        if mood.is_angry_from_wakeup:
            return "你被人吵醒了非常生气，说话带着怒气"
        return ""


init_prompt()

mood_manager = MoodManager()
"""全局情绪管理器"""<|MERGE_RESOLUTION|>--- conflicted
+++ resolved
@@ -103,20 +103,14 @@
         logger.debug(
             f"{self.log_prefix} 更新情绪状态，感兴趣度: {interested_rate:.2f}, 更新概率: {update_probability:.2f}"
         )
-<<<<<<< HEAD
-
-        message_time: float = message.message_info.time  # type: ignore
-        message_list_before_now = await get_raw_msg_by_timestamp_with_chat_inclusive(
-=======
         message_list_before_now = get_raw_msg_by_timestamp_with_chat_inclusive(
->>>>>>> 80d34f31
             chat_id=self.chat_id,
             timestamp_start=self.last_change_time,
             timestamp_end=message_time,
             limit=int(global_config.chat.max_context_size / 3),
             limit_mode="last",
         )
-        chat_talking_prompt = await build_readable_messages(
+        chat_talking_prompt = build_readable_messages(
             message_list_before_now,
             replace_bot_name=True,
             merge_messages=False,
@@ -158,14 +152,14 @@
         
     async def regress_mood(self):
         message_time = time.time()
-        message_list_before_now = await get_raw_msg_by_timestamp_with_chat_inclusive(
+        message_list_before_now = get_raw_msg_by_timestamp_with_chat_inclusive(
             chat_id=self.chat_id,
             timestamp_start=self.last_change_time,
             timestamp_end=message_time,
             limit=15,
             limit_mode="last",
         )
-        chat_talking_prompt = await build_readable_messages(
+        chat_talking_prompt = build_readable_messages(
             message_list_before_now,
             replace_bot_name=True,
             merge_messages=False,
