import orjson
import asyncio
from datetime import datetime, time, timedelta
from typing import Optional, List, Dict, Any, TYPE_CHECKING
from lunar_python import Lunar
from pydantic import BaseModel, ValidationError, validator

from src.common.database.sqlalchemy_models import Schedule, get_db_session
from src.common.database.monthly_plan_db import (
    get_smart_plans_for_daily_schedule,
    update_plan_usage,  # 保留兼容性
)
from src.config.config import global_config, model_config
from src.llm_models.utils_model import LLMRequest
from src.common.logger import get_logger
from json_repair import repair_json
from src.manager.async_task_manager import AsyncTask, async_task_manager
from .sleep_manager import SleepManager, SleepState

if TYPE_CHECKING:
    from src.chat.chat_loop.wakeup_manager import WakeUpManager


logger = get_logger("schedule_manager")

# 默认的日程生成指导原则
DEFAULT_SCHEDULE_GUIDELINES = """
我希望你每天都能过得充实而有趣。
请确保你的日程里有学习新知识的时间，这是你成长的关键。
但也不要忘记放松，可以看看视频、听听音乐或者玩玩游戏。
晚上我希望你能多和朋友们交流，维系好彼此的关系。
另外，请保证充足的休眠时间来处理和整合一天的数据。
"""


class ScheduleItem(BaseModel):
    """单个日程项的Pydantic模型"""

    time_range: str
    activity: str

    @validator("time_range")
    def validate_time_range(cls, v):
        """验证时间范围格式"""
        if not v or "-" not in v:
            raise ValueError("时间范围必须包含'-'分隔符")

        try:
            start_str, end_str = v.split("-", 1)
            start_str = start_str.strip()
            end_str = end_str.strip()

            # 验证时间格式
            datetime.strptime(start_str, "%H:%M")
            datetime.strptime(end_str, "%H:%M")

            return v
        except ValueError as e:
            raise ValueError(f"时间格式无效，应为HH:MM-HH:MM格式: {e}") from e

    @validator("activity")
    def validate_activity(cls, v):
        """验证活动描述"""
        if not v or not v.strip():
            raise ValueError("活动描述不能为空")
        return v.strip()


class ScheduleData(BaseModel):
    """完整日程数据的Pydantic模型"""

    schedule: List[ScheduleItem]

    @validator("schedule")
    def validate_schedule_completeness(cls, v):
        """验证日程是否覆盖24小时"""
        if not v:
            raise ValueError("日程不能为空")

        # 收集所有时间段
        time_ranges = []
        for item in v:
            try:
                start_str, end_str = item.time_range.split("-", 1)
                start_time = datetime.strptime(start_str.strip(), "%H:%M").time()
                end_time = datetime.strptime(end_str.strip(), "%H:%M").time()
                time_ranges.append((start_time, end_time))
            except ValueError:
                continue

        # 检查是否覆盖24小时
        if not cls._check_24_hour_coverage(time_ranges):
            raise ValueError("日程必须覆盖完整的24小时")

        return v

    @staticmethod
    def _check_24_hour_coverage(time_ranges: List[tuple]) -> bool:
        """检查时间段是否覆盖24小时"""
        if not time_ranges:
            return False

        # 将时间转换为分钟数进行计算
        def time_to_minutes(t: time) -> int:
            return t.hour * 60 + t.minute

        # 创建覆盖情况数组 (1440分钟 = 24小时)
        covered = [False] * 1440

        for start_time, end_time in time_ranges:
            start_min = time_to_minutes(start_time)
            end_min = time_to_minutes(end_time)

            if start_min <= end_min:
                # 同一天内的时间段
                for i in range(start_min, end_min):
                    if i < 1440:
                        covered[i] = True
            else:
                # 跨天的时间段
                for i in range(start_min, 1440):
                    covered[i] = True
                for i in range(0, end_min):
                    covered[i] = True

        # 检查是否所有分钟都被覆盖
        return all(covered)


class ScheduleManager:
    def __init__(self):
        self.today_schedule: Optional[List[Dict[str, Any]]] = None
        self.llm = LLMRequest(model_set=model_config.model_task_config.schedule_generator, request_type="schedule")
        self.max_retries = -1  # 无限重试，直到成功生成标准日程表
        self.daily_task_started = False
        self.schedule_generation_running = False  # 防止重复生成任务
        self.sleep_manager = SleepManager(self)

    async def start_daily_schedule_generation(self):
        """启动每日零点自动生成新日程的任务"""
        if not self.daily_task_started:
            logger.info("正在启动每日日程生成任务...")
            task = DailyScheduleGenerationTask(self)
            await async_task_manager.add_task(task)
            self.daily_task_started = True
            logger.info("每日日程生成任务已成功启动。")
        else:
            logger.info("每日日程生成任务已在运行中。")

    async def load_or_generate_today_schedule(self):
        # 检查是否启用日程管理功能
        if not global_config.schedule.enable:
            logger.info("日程管理功能已禁用，跳过日程加载和生成。")
            return

        today_str = datetime.now().strftime("%Y-%m-%d")
        try:
            with get_db_session() as session:
                schedule_record = session.query(Schedule).filter(Schedule.date == today_str).first()
                if schedule_record:
                    logger.info(f"从数据库加载今天的日程 ({today_str})。")
                    schedule_data = orjson.loads(str(schedule_record.schedule_data))
                    if self._validate_schedule_with_pydantic(schedule_data):
                        self.today_schedule = schedule_data
                        schedule_str = f"已成功加载今天的日程 ({today_str})：\n"
                        if self.today_schedule:
                            for item in self.today_schedule:
                                schedule_str += f"  - {item.get('time_range', '未知时间')}: {item.get('activity', '未知活动')}\n"
                        logger.info(schedule_str)
                        return  # 成功加载，直接返回
                    else:
                        logger.warning("数据库中的日程数据格式无效，将重新生成日程")
                else:
                    logger.info(f"数据库中未找到今天的日程 ({today_str})，将调用 LLM 生成。")
            
            # 仅在需要时生成
            await self.generate_and_save_schedule()

        except Exception as e:
            logger.error(f"加载或生成日程时出错: {e}")
            logger.info("尝试生成日程作为备用方案...")
            await self.generate_and_save_schedule()

    async def generate_and_save_schedule(self):
        """将日程生成任务提交到后台执行"""
        if self.schedule_generation_running:
            logger.info("日程生成任务已在运行中，跳过重复启动")
            return

        logger.info("检测到需要生成日程，已提交后台任务。")
        task = OnDemandScheduleGenerationTask(self)
        await async_task_manager.add_task(task)

    async def _async_generate_and_save_schedule(self):
        """异步生成并保存日程的内部方法"""
        self.schedule_generation_running = True

        try:
            now = datetime.now()
            today_str = now.strftime("%Y-%m-%d")
            current_month_str = now.strftime("%Y-%m")
            weekday = now.strftime("%A")

            # 新增：获取节日信息
            lunar = Lunar.fromDate(now)
            festivals = lunar.getFestivals()
            other_festivals = lunar.getOtherFestivals()
            all_festivals = festivals + other_festivals

            festival_block = ""
            if all_festivals:
                festival_text = "、".join(all_festivals)
                festival_block = f"**今天也是一个特殊的日子: {festival_text}！请在日程中考虑和庆祝这个节日。**"

            # 获取月度计划作为额外参考
            monthly_plans_block = ""
            used_plan_ids = []
            if global_config.monthly_plan_system and global_config.monthly_plan_system.enable:
                # 使用新的智能抽取逻辑
                avoid_days = getattr(global_config.monthly_plan_system, "avoid_repetition_days", 7)
                # 使用新的智能抽取逻辑
                avoid_days = getattr(global_config.monthly_plan_system, "avoid_repetition_days", 7)
                sampled_plans = get_smart_plans_for_daily_schedule(
                    current_month_str, max_count=3, avoid_days=avoid_days
                )

                # 如果计划耗尽，则触发补充生成
                if not sampled_plans:
                    logger.info("可用的月度计划已耗尽或不足，触发后台补充生成...")
                    from mmc.src.schedule.monthly_plan_manager import monthly_plan_manager

<<<<<<< HEAD
                    # 以非阻塞方式触发月度计划生成
                    monthly_plan_manager.trigger_generate_monthly_plans(current_month_str)

                    # 注意：这里不再等待生成结果，因此后续代码不会立即获得新计划。
                    # 日程将基于当前可用的信息生成，新计划将在下一次日程生成时可用。
                    logger.info("月度计划的后台生成任务已启动，本次日程将不包含新计划。")
=======
                    # 等待月度计划生成完成
                    await monthly_plan_manager.ensure_and_generate_plans_if_needed(current_month_str)

                    # 重新获取月度计划
                    sampled_plans = get_smart_plans_for_daily_schedule(
                        current_month_str, max_count=3, avoid_days=avoid_days
                    )
                    logger.info("月度计划补充生成完毕，继续日程生成任务。")
>>>>>>> a154c9b0

                if sampled_plans:
                    plan_texts = "\n".join([f"- {plan.plan_text}" for plan in sampled_plans])
                    monthly_plans_block = f"""
**我这个月的一些小目标/计划 (请在今天的日程中适当体现)**:
{plan_texts}
"""

            guidelines = global_config.schedule.guidelines or DEFAULT_SCHEDULE_GUIDELINES
            personality = global_config.personality.personality_core
            personality_side = global_config.personality.personality_side

            base_prompt = f"""
我，{global_config.bot.nickname}，需要为自己规划一份今天（{today_str}，星期{weekday}）的详细日程安排。
{festival_block}
**关于我**:
- **核心人设**: {personality}
- **具体习惯与兴趣**:
{personality_side}
{monthly_plans_block}
**我今天的规划原则**:
{guidelines}

**重要要求**:
1. 必须返回一个完整的、有效的JSON数组格式
2. 数组中的每个对象都必须包含 "time_range" 和 "activity" 两个键
3. 时间范围必须覆盖全部24小时，不能有遗漏
4. time_range格式必须为 "HH:MM-HH:MM" (24小时制)
5. 相邻的时间段必须连续，不能有间隙
6. 不要包含任何JSON以外的解释性文字或代码块标记
**示例**:
[
    {{"time_range": "00:00-07:00", "activity": "进入梦乡，处理数据"}},
    {{"time_range": "07:00-08:00", "activity": "起床伸个懒腰，看看今天有什么新闻"}},
    {{"time_range": "08:00-09:00", "activity": "享用早餐，规划今天的任务"}},
    {{"time_range": "09:00-23:30", "activity": "其他活动"}},
    {{"time_range": "23:30-00:00", "activity": "准备休眠"}}
]

请你扮演我，以我的身份和口吻，为我生成一份完整的24小时日程表。
"""

            # 无限重试直到生成成功的标准日程表
            attempt = 0
            while True:
                attempt += 1
                try:
                    logger.info(f"正在生成日程 (第 {attempt} 次尝试)")

                    # 构建当前尝试的prompt，增加压力提示
                    prompt = base_prompt
                    if attempt > 1:
                        failure_hint = f"""

**重要提醒 (第{attempt}次尝试)**:
- 前面{attempt - 1}次生成都失败了，请务必严格按照要求生成完整的24小时日程
- 确保JSON格式正确，所有时间段连续覆盖24小时
- 时间格式必须为HH:MM-HH:MM，不能有时间间隙或重叠
- 不要输出任何解释文字，只输出纯JSON数组
- 确保输出完整，不要被截断
"""
                        prompt += failure_hint

                    response, _ = await self.llm.generate_response_async(prompt)

                    # 尝试解析和验证JSON（项目内置的反截断机制会自动处理截断问题）
                    schedule_data = orjson.loads(repair_json(response))

                    # 使用Pydantic验证生成的日程数据
                    if self._validate_schedule_with_pydantic(schedule_data):
                        # 验证通过，保存到数据库
                        with get_db_session() as session:
                            # 检查是否已存在今天的日程
                            existing_schedule = session.query(Schedule).filter(Schedule.date == today_str).first()
                            if existing_schedule:
                                # 更新现有日程
                                session.query(Schedule).filter(Schedule.date == today_str).update(
                                    {
                                        Schedule.schedule_data: orjson.dumps(schedule_data).decode("utf-8"),
                                        Schedule.updated_at: datetime.now(),
                                    }
                                )
                            else:
                                # 创建新日程
                                new_schedule = Schedule(
                                    date=today_str, schedule_data=orjson.dumps(schedule_data).decode("utf-8")
                                )
                                session.add(new_schedule)
                            session.commit()

                        # 美化输出
                        schedule_str = f"✅ 经过 {attempt} 次尝试，成功生成并保存今天的日程 ({today_str})：\n"
                        for item in schedule_data:
                            schedule_str += (
                                f"  - {item.get('time_range', '未知时间')}: {item.get('activity', '未知活动')}\n"
                            )
                        logger.info(schedule_str)

                        self.today_schedule = schedule_data

                        # 成功生成日程后，更新使用过的月度计划的统计信息
                        if used_plan_ids and global_config.monthly_plan_system:
                            logger.info(f"更新使用过的月度计划 {used_plan_ids} 的统计信息。")
                            update_plan_usage(used_plan_ids, today_str)  # type: ignore

                        # 成功生成，退出无限循环
                        break

                    else:
                        logger.warning(f"第 {attempt} 次生成的日程验证失败，继续重试...")
                        # 添加短暂延迟，避免过于频繁的请求
                        await asyncio.sleep(2)

                except Exception as e:
                    logger.error(f"第 {attempt} 次生成日程失败: {e}")
                    logger.info("继续重试...")
                    # 添加短暂延迟，避免过于频繁的请求
                    await asyncio.sleep(3)

        finally:
            self.schedule_generation_running = False
            logger.info("日程生成任务结束")

    def get_current_activity(self) -> Optional[str]:
        # 检查是否启用日程管理功能
        if not global_config.schedule.enable:
            return None

        if not self.today_schedule:
            return None

        now = datetime.now().time()
        for event in self.today_schedule:
            try:
                time_range = event.get("time_range")
                activity = event.get("activity")

                if not time_range or not activity:
                    logger.warning(f"日程事件缺少必要字段: {event}")
                    continue

                start_str, end_str = time_range.split("-")
                start_time = datetime.strptime(start_str.strip(), "%H:%M").time()
                end_time = datetime.strptime(end_str.strip(), "%H:%M").time()

                if start_time <= end_time:
                    if start_time <= now < end_time:
                        return activity
                else:  # 跨天事件
                    if now >= start_time or now < end_time:
                        return activity
            except (ValueError, KeyError, AttributeError) as e:
                logger.warning(f"解析日程事件失败: {event}, 错误: {e}")
                continue
        return None

    def get_current_sleep_state(self) -> SleepState:
        """获取当前的睡眠状态"""
        return self.sleep_manager.get_current_sleep_state()

    def is_sleeping(self) -> bool:
        """检查当前是否处于正式休眠状态"""
        return self.sleep_manager.is_sleeping()

    async def update_sleep_state(self, wakeup_manager: Optional["WakeUpManager"] = None):
        """更新睡眠状态"""
        await self.sleep_manager.update_sleep_state(wakeup_manager)

    def reset_sleep_state_after_wakeup(self):
        """被唤醒后，将状态切换到 WOKEN_UP"""
        self.sleep_manager.reset_sleep_state_after_wakeup()

    def _validate_schedule_with_pydantic(self, schedule_data) -> bool:
        """使用Pydantic验证日程数据格式和完整性"""
        try:
            # 尝试用Pydantic模型验证
            ScheduleData(schedule=schedule_data)
            logger.info("日程数据Pydantic验证通过")
            return True
        except ValidationError as e:
            logger.warning(f"日程数据Pydantic验证失败: {e}")
            return False
        except Exception as e:
            logger.error(f"日程数据验证时发生异常: {e}")
            return False

    def _validate_schedule_data(self, schedule_data) -> bool:
        """保留原有的基础验证方法作为备用"""
        if not isinstance(schedule_data, list):
            logger.warning("日程数据不是列表格式")
            return False

        for item in schedule_data:
            if not isinstance(item, dict):
                logger.warning(f"日程项不是字典格式: {item}")
                return False

            if "time_range" not in item or "activity" not in item:
                logger.warning(f"日程项缺少必要字段 (time_range 或 activity): {item}")
                return False

            if not isinstance(item["time_range"], str) or not isinstance(item["activity"], str):
                logger.warning(f"日程项字段类型不正确: {item}")
                return False

        return True


class OnDemandScheduleGenerationTask(AsyncTask):
    """按需生成日程的后台任务"""

    def __init__(self, schedule_manager: "ScheduleManager"):
        task_name = f"OnDemandScheduleGenerationTask-{datetime.now().strftime('%Y%m%d%H%M%S')}"
        super().__init__(task_name=task_name)
        self.schedule_manager = schedule_manager

    async def run(self):
        logger.info(f"后台任务 {self.task_name} 开始执行日程生成。")
        await self.schedule_manager._async_generate_and_save_schedule()
        logger.info(f"后台任务 {self.task_name} 完成。")


class DailyScheduleGenerationTask(AsyncTask):
    """每日零点自动生成新日程的任务"""

    def __init__(self, schedule_manager: "ScheduleManager"):
        super().__init__(task_name="DailyScheduleGenerationTask")
        self.schedule_manager = schedule_manager

    async def run(self):
        while True:
            try:
                # 1. 计算到下一个零点的时间
                now = datetime.now()
                tomorrow = now.date() + timedelta(days=1)
                midnight = datetime.combine(tomorrow, time.min)
                sleep_seconds = (midnight - now).total_seconds()

                logger.info(
                    f"下一次日程生成任务将在 {sleep_seconds:.2f} 秒后运行 (北京时间 {midnight.strftime('%Y-%m-%d %H:%M:%S')})"
                )

                # 2. 等待直到零点
                await asyncio.sleep(sleep_seconds)

                # 3. 执行日程生成
                logger.info("到达每日零点，开始生成新的一天日程...")
                await self.schedule_manager._async_generate_and_save_schedule()

            except asyncio.CancelledError:
                logger.info("每日日程生成任务被取消。")
                break
            except Exception as e:
                logger.error(f"每日日程生成任务发生未知错误: {e}")
                # 发生错误后，等待5分钟再重试，避免频繁失败
                await asyncio.sleep(300)


schedule_manager = ScheduleManager()<|MERGE_RESOLUTION|>--- conflicted
+++ resolved
@@ -229,14 +229,6 @@
                     logger.info("可用的月度计划已耗尽或不足，触发后台补充生成...")
                     from mmc.src.schedule.monthly_plan_manager import monthly_plan_manager
 
-<<<<<<< HEAD
-                    # 以非阻塞方式触发月度计划生成
-                    monthly_plan_manager.trigger_generate_monthly_plans(current_month_str)
-
-                    # 注意：这里不再等待生成结果，因此后续代码不会立即获得新计划。
-                    # 日程将基于当前可用的信息生成，新计划将在下一次日程生成时可用。
-                    logger.info("月度计划的后台生成任务已启动，本次日程将不包含新计划。")
-=======
                     # 等待月度计划生成完成
                     await monthly_plan_manager.ensure_and_generate_plans_if_needed(current_month_str)
 
@@ -245,7 +237,6 @@
                         current_month_str, max_count=3, avoid_days=avoid_days
                     )
                     logger.info("月度计划补充生成完毕，继续日程生成任务。")
->>>>>>> a154c9b0
 
                 if sampled_plans:
                     plan_texts = "\n".join([f"- {plan.plan_text}" for plan in sampled_plans])
