import asyncio
import base64
import hashlib
import os
import random
import time
import traceback
import io
import re
import binascii

from typing import Optional, Tuple, List, Any
from PIL import Image
from rich.traceback import install
from sqlalchemy import select
from src.common.database.database import db
from src.common.database.sqlalchemy_database_api import get_db_session
from src.common.database.sqlalchemy_models import Emoji, Images
from src.common.logger import get_logger
from src.config.config import global_config, model_config
from src.chat.utils.utils_image import image_path_to_base64, get_image_manager
from src.llm_models.utils_model import LLMRequest

install(extra_lines=3)

logger = get_logger("emoji")

BASE_DIR = os.path.join("data")
EMOJI_DIR = os.path.join(BASE_DIR, "emoji")  # 表情包存储目录
EMOJI_REGISTERED_DIR = os.path.join(BASE_DIR, "emoji_registed")  # 已注册的表情包注册目录
MAX_EMOJI_FOR_PROMPT = 20  # 最大允许的表情包描述数量于图片替换的 prompt 中

"""
还没经过测试，有些地方数据库和内存数据同步可能不完全

"""


class MaiEmoji:
    """定义一个表情包"""

    def __init__(self, full_path: str):
        if not full_path:
            raise ValueError("full_path cannot be empty")
        self.full_path = full_path  # 文件的完整路径 (包括文件名)
        self.path = os.path.dirname(full_path)  # 文件所在的目录路径
        self.filename = os.path.basename(full_path)  # 文件名
        self.embedding = []
        self.hash = ""  # 初始为空，在创建实例时会计算
        self.description = ""
        self.emotion: List[str] = []
        self.usage_count = 0
        self.last_used_time = time.time()
        self.register_time = time.time()
        self.is_deleted = False  # 标记是否已被删除
        self.format = ""

    async def initialize_hash_format(self) -> Optional[bool]:
        """从文件创建表情包实例, 计算哈希值和格式"""
        try:
            # 使用 full_path 检查文件是否存在
            if not os.path.exists(self.full_path):
                logger.error(f"[初始化错误] 表情包文件不存在: {self.full_path}")
                self.is_deleted = True
                return None

            # 使用 full_path 读取文件
            logger.debug(f"[初始化] 正在读取文件: {self.full_path}")
            image_base64 = image_path_to_base64(self.full_path)
            if image_base64 is None:
                logger.error(f"[初始化错误] 无法读取或转换Base64: {self.full_path}")
                self.is_deleted = True
                return None
            logger.debug(f"[初始化] 文件读取成功 (Base64预览: {image_base64[:50]}...)")

            # 计算哈希值
            logger.debug(f"[初始化] 正在解码Base64并计算哈希: {self.filename}")
            # 确保base64字符串只包含ASCII字符
            if isinstance(image_base64, str):
                image_base64 = image_base64.encode("ascii", errors="ignore").decode("ascii")
            image_bytes = base64.b64decode(image_base64)
            self.hash = hashlib.md5(image_bytes).hexdigest()
            logger.debug(f"[初始化] 哈希计算成功: {self.hash}")

            # 获取图片格式
            logger.debug(f"[初始化] 正在使用Pillow获取格式: {self.filename}")
            try:
                with Image.open(io.BytesIO(image_bytes)) as img:
                    self.format = img.format.lower()  # type: ignore
                logger.debug(f"[初始化] 格式获取成功: {self.format}")
            except Exception as pil_error:
                logger.error(f"[初始化错误] Pillow无法处理图片 ({self.filename}): {pil_error}")
                logger.error(traceback.format_exc())
                self.is_deleted = True
                return None

            # 如果所有步骤成功，返回 True
            return True

        except FileNotFoundError:
            logger.error(f"[初始化错误] 文件在处理过程中丢失: {self.full_path}")
            self.is_deleted = True
            return None
        except (binascii.Error, ValueError) as b64_error:
            logger.error(f"[初始化错误] Base64解码失败 ({self.filename}): {b64_error}")
            self.is_deleted = True
            return None
        except Exception as e:
            logger.error(f"[初始化错误] 初始化表情包时发生未预期错误 ({self.filename}): {str(e)}")
            logger.error(traceback.format_exc())
            self.is_deleted = True
            return None

    async def register_to_db(self) -> bool:
        """
        注册表情包
        将表情包对应的文件，从当前路径移动到EMOJI_REGISTERED_DIR目录下
        并修改对应的实例属性，然后将表情包信息保存到数据库中
        """
        try:
            # 确保目标目录存在

            # 源路径是当前实例的完整路径 self.full_path
            source_full_path = self.full_path
            # 目标完整路径
            destination_full_path = os.path.join(EMOJI_REGISTERED_DIR, self.filename)

            # 检查源文件是否存在
            if not os.path.exists(source_full_path):
                logger.error(f"[错误] 源文件不存在: {source_full_path}")
                return False

            # --- 文件移动 ---
            try:
                # 如果目标文件已存在，先删除 (确保移动成功)
                if os.path.exists(destination_full_path):
                    os.remove(destination_full_path)

                os.rename(source_full_path, destination_full_path)
                logger.debug(f"[移动] 文件从 {source_full_path} 移动到 {destination_full_path}")
                # 更新实例的路径属性为新路径
                self.full_path = destination_full_path
                self.path = EMOJI_REGISTERED_DIR
                # self.filename 保持不变
            except Exception as move_error:
                logger.error(f"[错误] 移动文件失败: {str(move_error)}")
                # 如果移动失败，尝试将实例状态恢复？暂时不处理，仅返回失败
                return False

            # --- 数据库操作 ---
            try:
                # 准备数据库记录 for emoji collection
                with get_db_session() as session:
                    emotion_str = ",".join(self.emotion) if self.emotion else ""

                    emoji = Emoji(
                        emoji_hash=self.hash,
                        full_path=self.full_path,
                        format=self.format,
                        description=self.description,
                        emotion=emotion_str,  # Store as comma-separated string
                        query_count=0,  # Default value
                        is_registered=True,
                        is_banned=False,  # Default value
                        record_time=self.register_time,  # Use MaiEmoji's register_time for DB record_time
                        register_time=self.register_time,
                        usage_count=self.usage_count,
                        last_used_time=self.last_used_time,
                    )
                    session.add(emoji)
                    session.commit()
                    
                    logger.info(f"[注册] 表情包信息保存到数据库: {self.filename} ({self.emotion})")

                    return True

            except Exception as db_error:
                logger.error(f"[错误] 保存数据库失败 ({self.filename}): {str(db_error)}")
                return False

        except Exception as e:
            logger.error(f"[错误] 注册表情包失败 ({self.filename}): {str(e)}")
            logger.error(traceback.format_exc())
            return False

    async def delete(self) -> bool:
        """删除表情包

        删除表情包的文件和数据库记录

        返回:
            bool: 是否成功删除
        """
        try:
            # 1. 删除文件
            file_to_delete = self.full_path
            if os.path.exists(file_to_delete):
                try:
                    os.remove(file_to_delete)
                    logger.debug(f"[删除] 文件: {file_to_delete}")
                except Exception as e:
                    logger.error(f"[错误] 删除文件失败 {file_to_delete}: {str(e)}")
                    # 文件删除失败，但仍然尝试删除数据库记录

            # 2. 删除数据库记录
            try:
                with get_db_session() as session:
                    will_delete_emoji = session.execute(select(Emoji).where(Emoji.emoji_hash == self.hash)).scalar_one_or_none()
                    if will_delete_emoji is None:
                        logger.warning(f"[删除] 数据库中未找到哈希值为 {self.hash} 的表情包记录。")
                        result = 0  # Indicate no DB record was deleted
                    else:
                        session.delete(will_delete_emoji)
                        result = 1  # Successfully deleted one record
                        session.commit()
            except Exception as e:
                logger.error(f"[错误] 删除数据库记录时出错: {str(e)}")
                result = 0

            if result > 0:
                logger.info(f"[删除] 表情包数据库记录 {self.filename} (Hash: {self.hash})")
                # 3. 标记对象已被删除
                self.is_deleted = True
                return True
            else:
                # 如果数据库记录删除失败，但文件可能已删除，记录一个警告
                if not os.path.exists(file_to_delete):
                    logger.warning(
                        f"[警告] 表情包文件 {file_to_delete} 已删除，但数据库记录删除失败 (Hash: {self.hash})"
                    )
                else:
                    logger.error(f"[错误] 删除表情包数据库记录失败: {self.hash}")
                return False

        except Exception as e:
            logger.error(f"[错误] 删除表情包失败 ({self.filename}): {str(e)}")
            return False


def _emoji_objects_to_readable_list(emoji_objects: List["MaiEmoji"]) -> List[str]:
    """将表情包对象列表转换为可读的字符串列表

    参数:
        emoji_objects: MaiEmoji对象列表

    返回:
        list[str]: 可读的表情包信息字符串列表
    """
    emoji_info_list = []
    for i, emoji in enumerate(emoji_objects):
        # 转换时间戳为可读时间
        time_str = time.strftime("%Y-%m-%d %H:%M:%S", time.localtime(emoji.register_time))
        # 构建每个表情包的信息字符串
        emoji_info = f"编号: {i + 1}\n描述: {emoji.description}\n使用次数: {emoji.usage_count}\n添加时间: {time_str}\n"
        emoji_info_list.append(emoji_info)
    return emoji_info_list


def _to_emoji_objects(data: Any) -> Tuple[List["MaiEmoji"], int]:
    emoji_objects = []
    load_errors = 0
    emoji_data_list = list(data)

    for emoji_data in emoji_data_list:  # emoji_data is an Emoji model instance
        full_path = emoji_data.full_path
        if not full_path:
            logger.warning(
                f"[加载错误] 数据库记录缺少 'full_path' 字段: ID {emoji_data.id if hasattr(emoji_data, 'id') else 'Unknown'}"
            )
            load_errors += 1
            continue

        try:
            emoji = MaiEmoji(full_path=full_path)

            emoji.hash = emoji_data.emoji_hash
            if not emoji.hash:
                logger.warning(f"[加载错误] 数据库记录缺少 'hash' 字段: {full_path}")
                load_errors += 1
                continue

            emoji.description = emoji_data.description
            # Deserialize emotion string from DB to list
            emoji.emotion = emoji_data.emotion.split(",") if emoji_data.emotion else []
            emoji.usage_count = emoji_data.usage_count

            db_last_used_time = emoji_data.last_used_time
            db_register_time = emoji_data.register_time

            # If last_used_time from DB is None, use MaiEmoji's initialized register_time or current time
            emoji.last_used_time = db_last_used_time if db_last_used_time is not None else emoji.register_time
            # If register_time from DB is None, use MaiEmoji's initialized register_time (which is time.time())
            emoji.register_time = db_register_time if db_register_time is not None else emoji.register_time

            emoji.format = emoji_data.format

            emoji_objects.append(emoji)

        except ValueError as ve:
            logger.error(f"[加载错误] 初始化 MaiEmoji 失败 ({full_path}): {ve}")
            load_errors += 1
        except Exception as e:
            logger.error(f"[加载错误] 处理数据库记录时出错 ({full_path}): {str(e)}")
            load_errors += 1
    return emoji_objects, load_errors


def _ensure_emoji_dir() -> None:
    """确保表情存储目录存在"""
    os.makedirs(EMOJI_DIR, exist_ok=True)
    os.makedirs(EMOJI_REGISTERED_DIR, exist_ok=True)


async def clear_temp_emoji() -> None:
    """清理临时表情包
    清理/data/emoji、/data/image和/data/images目录下的所有文件
    当目录中文件数超过100时，会全部删除
    """

    logger.info("[清理] 开始清理缓存...")

    for need_clear in (
        os.path.join(BASE_DIR, "emoji"),
        os.path.join(BASE_DIR, "image"),
        os.path.join(BASE_DIR, "images"),
    ):
        if os.path.exists(need_clear):
            files = os.listdir(need_clear)
            # 如果文件数超过100就全部删除
            if len(files) > 100:
                for filename in files:
                    file_path = os.path.join(need_clear, filename)
                    if os.path.isfile(file_path):
                        os.remove(file_path)
                        logger.debug(f"[清理] 删除: {filename}")


async def clean_unused_emojis(emoji_dir: str, emoji_objects: List["MaiEmoji"], removed_count: int) -> int:
    """清理指定目录中未被 emoji_objects 追踪的表情包文件"""
    if not os.path.exists(emoji_dir):
        logger.warning(f"[清理] 目标目录不存在，跳过清理: {emoji_dir}")
        return removed_count

    cleaned_count = 0
    try:
        # 获取内存中所有有效表情包的完整路径集合
        tracked_full_paths = {emoji.full_path for emoji in emoji_objects if not emoji.is_deleted}

        # 遍历指定目录中的所有文件
        for file_name in os.listdir(emoji_dir):
            file_full_path = os.path.join(emoji_dir, file_name)

            # 确保处理的是文件而不是子目录
            if not os.path.isfile(file_full_path):
                continue

            # 如果文件不在被追踪的集合中，则删除
            if file_full_path not in tracked_full_paths:
                try:
                    os.remove(file_full_path)
                    logger.info(f"[清理] 删除未追踪的表情包文件: {file_full_path}")
                    cleaned_count += 1
                except Exception as e:
                    logger.error(f"[错误] 删除文件时出错 ({file_full_path}): {str(e)}")

        if cleaned_count > 0:
            logger.info(f"[清理] 在目录 {emoji_dir} 中清理了 {cleaned_count} 个破损表情包。")
        else:
            logger.info(f"[清理] 目录 {emoji_dir} 中没有需要清理的。")

    except Exception as e:
        logger.error(f"[错误] 清理未使用表情包文件时出错 ({emoji_dir}): {str(e)}")

    return removed_count + cleaned_count


class EmojiManager:
    _instance = None

    def __new__(cls) -> "EmojiManager":
        if cls._instance is None:
            cls._instance = super().__new__(cls)
            cls._instance._initialized = False
        return cls._instance

    def __init__(self) -> None:
        if self._initialized:
            return  # 如果已经初始化过，直接返回

        self._scan_task = None

        self.vlm = LLMRequest(model_set=model_config.model_task_config.emoji_vlm, request_type="emoji")
        self.llm_emotion_judge = LLMRequest(
            model_set=model_config.model_task_config.utils, request_type="emoji"
        )  # 更高的温度，更少的token（后续可以根据情绪来调整温度）

        self.emoji_num = 0
        self.emoji_num_max = global_config.emoji.max_reg_num
        self.emoji_num_max_reach_deletion = global_config.emoji.do_replace
        self.emoji_objects: list[MaiEmoji] = []  # 存储MaiEmoji对象的列表，使用类型注解明确列表元素类型

        logger.info("启动表情包管理器")

    def initialize(self) -> None:
        """初始化数据库连接和表情目录"""
    #     try:
    #         db.connect(reuse_if_open=True)
    #         if db.is_closed():
    #             raise RuntimeError("数据库连接失败")
    #         _ensure_emoji_dir()
    #         self._initialized = True  # 标记为已初始化
    #         logger.info("EmojiManager初始化成功")
    #     except Exception as e:
    #         logger.error(f"EmojiManager初始化失败: {e}")
    #         self._initialized = False
    #         raise

    # def _ensure_db(self) -> None:
    #     """确保数据库已初始化"""
    #     if not self._initialized:
    #         self.initialize()
    #     if not self._initialized:
    #         raise RuntimeError("EmojiManager not initialized")

    def record_usage(self, emoji_hash: str) -> None:
        """记录表情使用次数"""
        try:
            with get_db_session() as session:
                emoji_update = session.execute(select(Emoji).where(Emoji.emoji_hash == emoji_hash)).scalar_one_or_none()
                if emoji_update is None:
                    logger.error(f"记录表情使用失败: 未找到 hash 为 {emoji_hash} 的表情包")
                else:
                    emoji_update.usage_count += 1
                emoji_update.last_used_time = time.time()  # Update last used time
                session.commit()
        except Exception as e:
            logger.error(f"记录表情使用失败: {str(e)}")

    async def get_emoji_for_text(self, text_emotion: str) -> Optional[Tuple[str, str, str]]:
        """根据文本内容获取相关表情包
        Args:
            text_emotion: 输入的情感描述文本
        Returns:
            Optional[Tuple[str, str]]: (表情包完整文件路径, 表情包描述)，如果没有找到则返回None
        """
        try:
            self._ensure_db()
            _time_start = time.time()

            # 获取所有表情包 (从内存缓存中获取)
            all_emojis = self.emoji_objects

            if not all_emojis:
                logger.warning("内存中没有任何表情包对象")
                return None

            # 计算每个表情包与输入文本的最大情感相似度
            emoji_similarities = []
            for emoji in all_emojis:
                # 跳过已标记为删除的对象
                if emoji.is_deleted:
                    continue

                emotions = emoji.emotion
                if not emotions:
                    continue

                # 计算与每个emotion标签的相似度，取最大值
                max_similarity = 0
                best_matching_emotion = ""
                for emotion in emotions:
                    # 使用编辑距离计算相似度
                    distance = self._levenshtein_distance(text_emotion, emotion)
                    max_len = max(len(text_emotion), len(emotion))
                    similarity = 1 - (distance / max_len if max_len > 0 else 0)
                    if similarity > max_similarity:
                        max_similarity = similarity
                        best_matching_emotion = emotion

                if best_matching_emotion:
                    emoji_similarities.append((emoji, max_similarity, best_matching_emotion))

            # 按相似度降序排序
            emoji_similarities.sort(key=lambda x: x[1], reverse=True)

            # 获取前10个最相似的表情包
            top_emojis = emoji_similarities[:10] if len(emoji_similarities) > 10 else emoji_similarities

            if not top_emojis:
                logger.warning("未找到匹配的表情包")
                return None

            # 从前几个中随机选择一个
            selected_emoji, similarity, matched_emotion = random.choice(top_emojis)

            # 更新使用次数
            self.record_usage(selected_emoji.hash)

            _time_end = time.time()

            logger.info(
                f"为[{text_emotion}]找到表情包: {matched_emotion} ({selected_emoji.filename}), Similarity: {similarity:.4f}"
            )
            # 返回完整文件路径和描述
            return selected_emoji.full_path, f"[ {selected_emoji.description} ]", matched_emotion

        except Exception as e:
            logger.error(f"[错误] 获取表情包失败: {str(e)}")
            return None

    def _levenshtein_distance(self, s1: str, s2: str) -> int:
        # sourcery skip: simplify-empty-collection-comparison, simplify-len-comparison, simplify-str-len-comparison
        """计算两个字符串的编辑距离

        Args:
            s1: 第一个字符串
            s2: 第二个字符串

        Returns:
            int: 编辑距离
        """
        if len(s1) < len(s2):
            return self._levenshtein_distance(s2, s1)

        if len(s2) == 0:
            return len(s1)

        previous_row = range(len(s2) + 1)
        for i, c1 in enumerate(s1):
            current_row = [i + 1]
            for j, c2 in enumerate(s2):
                insertions = previous_row[j + 1] + 1
                deletions = current_row[j] + 1
                substitutions = previous_row[j] + (c1 != c2)
                current_row.append(min(insertions, deletions, substitutions))
            previous_row = current_row

        return previous_row[-1]

    async def check_emoji_file_integrity(self) -> None:
        """检查表情包文件完整性
        遍历self.emoji_objects中的所有对象，检查文件是否存在
        如果文件已被删除，则执行对象的删除方法并从列表中移除
        """
        try:
            # if not self.emoji_objects:
            #     logger.warning("[检查] emoji_objects为空，跳过完整性检查")
            #     return

            total_count = len(self.emoji_objects)
            self.emoji_num = total_count
            removed_count = 0
            # 使用列表复制进行遍历，因为我们会在遍历过程中修改列表
            objects_to_remove = []
            for emoji in self.emoji_objects:
                try:
                    # 跳过已经标记为删除的，避免重复处理
                    if emoji.is_deleted:
                        objects_to_remove.append(emoji)  # 收集起来一次性移除
                        continue

                    # 检查文件是否存在
                    if not os.path.exists(emoji.full_path):
                        logger.warning(f"[检查] 表情包文件丢失: {emoji.full_path}")
                        # 执行表情包对象的删除方法
                        await emoji.delete()  # delete 方法现在会标记 is_deleted
                        objects_to_remove.append(emoji)  # 标记删除后，也收集起来移除
                        # 更新计数
                        self.emoji_num -= 1
                        removed_count += 1
                        continue

                    # 检查描述是否为空 (如果为空也视为无效)
                    if not emoji.description:
                        logger.warning(f"[检查] 表情包描述为空，视为无效: {emoji.filename}")
                        await emoji.delete()
                        objects_to_remove.append(emoji)
                        self.emoji_num -= 1
                        removed_count += 1
                        continue

                except Exception as item_error:
                    logger.error(f"[错误] 处理表情包记录时出错 ({emoji.filename}): {str(item_error)}")
                    # 即使出错，也尝试继续检查下一个
                    continue

            # 从 self.emoji_objects 中移除标记的对象
            if objects_to_remove:
                self.emoji_objects = [e for e in self.emoji_objects if e not in objects_to_remove]

            # 清理 EMOJI_REGISTERED_DIR 目录中未被追踪的文件
            removed_count = await clean_unused_emojis(EMOJI_REGISTERED_DIR, self.emoji_objects, removed_count)

            # 输出清理结果
            if removed_count > 0:
                logger.info(f"[清理] 已清理 {removed_count} 个失效/文件丢失的表情包记录")
                logger.info(f"[统计] 清理前记录数: {total_count} | 清理后有效记录数: {len(self.emoji_objects)}")
            else:
                logger.info(f"[检查] 已检查 {total_count} 个表情包记录，全部完好")

        except Exception as e:
            logger.error(f"[错误] 检查表情包完整性失败: {str(e)}")
            logger.error(traceback.format_exc())

    async def start_periodic_check_register(self) -> None:
        """定期检查表情包完整性和数量"""
        await self.get_all_emoji_from_db()
        while True:
            # logger.info("[扫描] 开始检查表情包完整性...")
            await self.check_emoji_file_integrity()
            await clear_temp_emoji()
            logger.info("[扫描] 开始扫描新表情包...")

            # 检查表情包目录是否存在
            if not os.path.exists(EMOJI_DIR):
                logger.warning(f"[警告] 表情包目录不存在: {EMOJI_DIR}")
                os.makedirs(EMOJI_DIR, exist_ok=True)
                logger.info(f"[创建] 已创建表情包目录: {EMOJI_DIR}")
                await asyncio.sleep(global_config.emoji.check_interval * 60)
                continue

            # 检查目录是否为空
            files = os.listdir(EMOJI_DIR)
            if not files:
                logger.warning(f"[警告] 表情包目录为空: {EMOJI_DIR}")
                await asyncio.sleep(global_config.emoji.check_interval * 60)
                continue

            # 检查是否需要处理表情包(数量超过最大值或不足)
            if global_config.emoji.steal_emoji and (
                (self.emoji_num > self.emoji_num_max and global_config.emoji.do_replace)
                or (self.emoji_num < self.emoji_num_max)
            ):
                try:
                    # 获取目录下所有图片文件
                    files_to_process = [
                        f
                        for f in files
                        if os.path.isfile(os.path.join(EMOJI_DIR, f))
                        and f.lower().endswith((".jpg", ".jpeg", ".png", ".gif"))
                    ]

                    # 处理每个符合条件的文件
                    for filename in files_to_process:
                        # 尝试注册表情包
                        success = await self.register_emoji_by_filename(filename)
                        if success:
                            # 注册成功则跳出循环
                            break

                        # 注册失败则删除对应文件
                        file_path = os.path.join(EMOJI_DIR, filename)
                        os.remove(file_path)
                        logger.warning(f"[清理] 删除注册失败的表情包文件: {filename}")
                except Exception as e:
                    logger.error(f"[错误] 扫描表情包目录失败: {str(e)}")

            await asyncio.sleep(global_config.emoji.check_interval * 60)

    async def get_all_emoji_from_db(self) -> None:
        """获取所有表情包并初始化为MaiEmoji类对象，更新 self.emoji_objects"""
        try:
            with get_db_session() as session:
                self._ensure_db()
                logger.debug("[数据库] 开始加载所有表情包记录 ...")

                emoji_instances = session.execute(select(Emoji)).scalars().all()
                emoji_objects, load_errors = _to_emoji_objects(emoji_instances)

            # 更新内存中的列表和数量
            self.emoji_objects = emoji_objects
            self.emoji_num = len(emoji_objects)

            logger.info(f"[数据库] 加载完成: 共加载 {self.emoji_num} 个表情包记录。")
            if load_errors > 0:
                logger.warning(f"[数据库] 加载过程中出现 {load_errors} 个错误。")
            

        except Exception as e:
            logger.error(f"[错误] 从数据库加载所有表情包对象失败: {str(e)}")
            self.emoji_objects = []  # 加载失败则清空列表
            self.emoji_num = 0

    async def get_emoji_from_db(self, emoji_hash: Optional[str] = None) -> List["MaiEmoji"]:
        """获取指定哈希值的表情包并初始化为MaiEmoji类对象列表 (主要用于调试或特定查找)

        参数:
            emoji_hash: 可选，如果提供则只返回指定哈希值的表情包

        返回:
            list[MaiEmoji]: 表情包对象列表
        """
        try:
            with get_db_session() as session:
                self._ensure_db()

            if emoji_hash:
                query = session.execute(select(Emoji).where(Emoji.emoji_hash == emoji_hash)).scalars().all()
            else:
                logger.warning(
                    "[查询] 未提供 hash，将尝试加载所有表情包，建议使用 get_all_emoji_from_db 更新管理器状态。"
                )
                query = session.execute(select(Emoji)).scalars().all()

            emoji_instances = query
            emoji_objects, load_errors = _to_emoji_objects(emoji_instances)

            if load_errors > 0:
                logger.warning(f"[查询] 加载过程中出现 {load_errors} 个错误。")
            return emoji_objects

        except Exception as e:
            logger.error(f"[错误] 从数据库获取表情包对象失败: {str(e)}")
            return []

    async def get_emoji_from_manager(self, emoji_hash: str) -> Optional["MaiEmoji"]:
        # sourcery skip: use-next
        """从内存中的 emoji_objects 列表获取表情包

        参数:
            emoji_hash: 要查找的表情包哈希值
        返回:
            MaiEmoji 或 None: 如果找到则返回 MaiEmoji 对象，否则返回 None
        """
        for emoji in self.emoji_objects:
            # 确保对象未被标记为删除且哈希值匹配
            if not emoji.is_deleted and emoji.hash == emoji_hash:
                return emoji
        return None  # 如果循环结束还没找到，则返回 None

    async def get_emoji_description_by_hash(self, emoji_hash: str) -> Optional[str]:
        """根据哈希值获取已注册表情包的描述

        Args:
            emoji_hash: 表情包的哈希值

        Returns:
            Optional[str]: 表情包描述，如果未找到则返回None
        """
        try:
            # 先从内存中查找
            emoji = await self.get_emoji_from_manager(emoji_hash)
            if emoji and emoji.description:
                logger.info(f"[缓存命中] 从内存获取表情包描述: {emoji.description[:50]}...")
                return emoji.description

            # 如果内存中没有，从数据库查找
            self._ensure_db()
            try:
                with get_db_session() as session:
                    emoji_record = session.execute(select(Emoji).where(Emoji.emoji_hash == emoji_hash)).scalar_one_or_none()
                if emoji_record and emoji_record.description:
                    logger.info(f"[缓存命中] 从数据库获取表情包描述: {emoji_record.description[:50]}...")
                    return emoji_record.description
            except Exception as e:
                logger.error(f"从数据库查询表情包描述时出错: {e}")


            return None

        except Exception as e:
            logger.error(f"获取表情包描述失败 (Hash: {emoji_hash}): {str(e)}")
            return None

    async def delete_emoji(self, emoji_hash: str) -> bool:
        """根据哈希值删除表情包

        Args:
            emoji_hash: 表情包的哈希值

        Returns:
            bool: 是否成功删除
        """
        try:
            self._ensure_db()

            # 从emoji_objects中查找表情包对象
            emoji = await self.get_emoji_from_manager(emoji_hash)

            if not emoji:
                logger.warning(f"[警告] 未找到哈希值为 {emoji_hash} 的表情包")
                return False

            # 使用MaiEmoji对象的delete方法删除表情包
            success = await emoji.delete()

            if success:
                # 从emoji_objects列表中移除该对象
                self.emoji_objects = [e for e in self.emoji_objects if e.hash != emoji_hash]
                # 更新计数
                self.emoji_num -= 1
                logger.info(f"[统计] 当前表情包数量: {self.emoji_num}")

                return True
            else:
                logger.error(f"[错误] 删除表情包失败: {emoji_hash}")
                return False

        except Exception as e:
            logger.error(f"[错误] 删除表情包失败: {str(e)}")
            logger.error(traceback.format_exc())
            return False

    async def replace_a_emoji(self, new_emoji: "MaiEmoji") -> bool:
        # sourcery skip: use-getitem-for-re-match-groups
        """替换一个表情包

        Args:
            new_emoji: 新表情包对象

        Returns:
            bool: 是否成功替换表情包
        """
        try:
            self._ensure_db()

            # 获取所有表情包对象
            emoji_objects = self.emoji_objects
            # 计算每个表情包的选择概率
            probabilities = [1 / (emoji.usage_count + 1) for emoji in emoji_objects]
            # 归一化概率，确保总和为1
            total_probability = sum(probabilities)
            normalized_probabilities = [p / total_probability for p in probabilities]

            # 使用概率分布选择最多20个表情包
            selected_emojis = random.choices(
                emoji_objects, weights=normalized_probabilities, k=min(MAX_EMOJI_FOR_PROMPT, len(emoji_objects))
            )

            # 将表情包信息转换为可读的字符串
            emoji_info_list = _emoji_objects_to_readable_list(selected_emojis)

            # 构建提示词
            prompt = (
                f"{global_config.bot.nickname}的表情包存储已满({self.emoji_num}/{self.emoji_num_max})，"
                f"需要决定是否删除一个旧表情包来为新表情包腾出空间。\n\n"
                f"新表情包信息：\n"
                f"描述: {new_emoji.description}\n\n"
                f"现有表情包列表：\n" + "\n".join(emoji_info_list) + "\n\n"
                "请决定：\n"
                "1. 是否要删除某个现有表情包来为新表情包腾出空间？\n"
                "2. 如果要删除，应该删除哪一个(给出编号)？\n"
                "请只回答：'不删除'或'删除编号X'(X为表情包编号)。"
            )

            # 调用大模型进行决策
            decision, _ = await self.llm_emotion_judge.generate_response_async(prompt, temperature=0.8, max_tokens=600)
            logger.info(f"[决策] 结果: {decision}")

            # 解析决策结果
            if "不删除" in decision:
                logger.info("[决策] 不删除任何表情包")
                return False

            if match := re.search(r"删除编号(\d+)", decision):
                emoji_index = int(match.group(1)) - 1  # 转换为0-based索引

                # 检查索引是否有效
                if 0 <= emoji_index < len(selected_emojis):
                    emoji_to_delete = selected_emojis[emoji_index]

                    # 删除选定的表情包
                    logger.info(f"[决策] 删除表情包: {emoji_to_delete.description}")
                    delete_success = await self.delete_emoji(emoji_to_delete.hash)

                    if delete_success:
                        # 修复：等待异步注册完成
                        register_success = await new_emoji.register_to_db()
                        if register_success:
                            self.emoji_objects.append(new_emoji)
                            self.emoji_num += 1
                            logger.info(f"[成功] 注册: {new_emoji.filename}")
                            return True
                        else:
                            logger.error(f"[错误] 注册表情包到数据库失败: {new_emoji.filename}")
                            return False
                    else:
                        logger.error("[错误] 删除表情包失败，无法完成替换")
                        return False
                else:
                    logger.error(f"[错误] 无效的表情包编号: {emoji_index + 1}")
            else:
                logger.error(f"[错误] 无法从决策中提取表情包编号: {decision}")

            return False

        except Exception as e:
            logger.error(f"[错误] 替换表情包失败: {str(e)}")
            logger.error(traceback.format_exc())
            return False

    async def build_emoji_description(self, image_base64: str) -> Tuple[str, List[str]]:
        """获取表情包描述和情感列表，优化复用已有描述

        Args:
            image_base64: 图片的base64编码

        Returns:
            Tuple[str, list]: 返回表情包描述和情感列表
        """
        try:
            # 解码图片并获取格式
            # 确保base64字符串只包含ASCII字符
            if isinstance(image_base64, str):
                image_base64 = image_base64.encode("ascii", errors="ignore").decode("ascii")
            image_bytes = base64.b64decode(image_base64)
            image_hash = hashlib.md5(image_bytes).hexdigest()
            image_format = Image.open(io.BytesIO(image_bytes)).format.lower()  # type: ignore

            # 尝试从Images表获取已有的详细描述（可能在收到表情包时已生成）
            existing_description = None
            try:
                with get_db_session() as session:
                # from src.common.database.database_model_compat import Images

<<<<<<< HEAD
                    stmt = select(Images).where((Images.emoji_hash == image_hash) & (Images.type == "emoji"))
                    existing_image = session.execute(stmt).scalar_one_or_none()
                    if existing_image and existing_image.description:
                        existing_description = existing_image.description
                        logger.info(f"[复用描述] 找到已有详细描述: {existing_description[:50]}...")
=======
                stmt = select(Images).where((Images.emoji_hash == image_hash) & (Images.type == "emoji"))
                existing_image = session.query(Images).filter((Images.emoji_hash == image_hash) & (Images.type == "emoji")).one_or_none()
                if existing_image and existing_image.description:
                    existing_description = existing_image.description
                    logger.info(f"[复用描述] 找到已有详细描述: {existing_description[:50]}...")
>>>>>>> 8588a21c
            except Exception as e:
                logger.debug(f"查询已有描述时出错: {e}")

            # 第一步：VLM视觉分析（如果没有已有描述才调用）
            if existing_description:
                description = existing_description
                logger.info("[优化] 复用已有的详细描述，跳过VLM调用")
            else:
                logger.info("[VLM分析] 生成新的详细描述")
                if image_format in ["gif", "GIF"]:
                    image_base64 = get_image_manager().transform_gif(image_base64)  # type: ignore
                    if not image_base64:
                        raise RuntimeError("GIF表情包转换失败")
                    prompt = "这是一个动态图表情包，每一张图代表了动态图的某一帧，黑色背景代表透明，描述一下表情包表达的情感和内容，描述细节，从互联网梗,meme的角度去分析"
                    description, _ = await self.vlm.generate_response_for_image(
                        prompt, image_base64, "jpeg", temperature=0.3, max_tokens=1000
                    )
                else:
                    prompt = (
                        "这是一个表情包，请详细描述一下表情包所表达的情感和内容，描述细节，从互联网梗,meme的角度去分析"
                    )
                    description, _ = await self.vlm.generate_response_for_image(
                        prompt, image_base64, image_format, temperature=0.3, max_tokens=1000
                    )

            # 审核表情包
            if global_config.emoji.content_filtration:
                prompt = f'''
                    这是一个表情包，请对这个表情包进行审核，标准如下：
                    1. 必须符合"{global_config.emoji.filtration_prompt}"的要求
                    2. 不能是色情、暴力、等违法违规内容，必须符合公序良俗
                    3. 不能是任何形式的截图，聊天记录或视频截图
                    4. 不要出现5个以上文字
                    请回答这个表情包是否满足上述要求，是则回答是，否则回答否，不要出现任何其他内容
                '''
                content, _ = await self.vlm.generate_response_for_image(
                    prompt, image_base64, image_format, temperature=0.3, max_tokens=1000
                )
                if content == "否":
                    return "", []

            # 第二步：LLM情感分析 - 基于详细描述生成情感标签列表（可选）
            emotions = []
            if global_config.emoji.enable_emotion_analysis:
                logger.info("[情感分析] 启用表情包感情关键词二次识别")
                emotion_prompt = f"""
                请你识别这个表情包的含义和适用场景，给我简短的描述，每个描述不要超过15个字
                这是一个基于这个表情包的描述：'{description}'
                你可以关注其幽默和讽刺意味，动用贴吧，微博，小红书的知识，必须从互联网梗,meme的角度去分析
                请直接输出描述，不要出现任何其他内容，如果有多个描述，可以用逗号分隔
                """
                emotions_text, _ = await self.llm_emotion_judge.generate_response_async(
                    emotion_prompt, temperature=0.7, max_tokens=600
                )

                # 处理情感列表
                emotions = [e.strip() for e in emotions_text.split(",") if e.strip()]

                # 根据情感标签数量随机选择 - 超过5个选3个，超过2个选2个
                if len(emotions) > 5:
                    emotions = random.sample(emotions, 3)
                elif len(emotions) > 2:
                    emotions = random.sample(emotions, 2)
            else:
                logger.info("[情感分析] 表情包感情关键词二次识别已禁用")
                emotions = []

            logger.info(f"[注册分析] 详细描述: {description[:50]}... -> 情感标签: {emotions}")

            return f"[表情包：{description}]", emotions

        except Exception as e:
            logger.error(f"获取表情包描述失败: {str(e)}")
            return "", []

    async def register_emoji_by_filename(self, filename: str) -> bool:
        """读取指定文件名的表情包图片，分析并注册到数据库

        Args:
            filename: 表情包文件名，必须位于EMOJI_DIR目录下

        Returns:
            bool: 注册是否成功
        """
        file_full_path = os.path.join(EMOJI_DIR, filename)
        if not os.path.exists(file_full_path):
            logger.error(f"[注册失败] 文件不存在: {file_full_path}")
            return False

        try:
            # 1. 创建 MaiEmoji 实例并初始化哈希和格式
            new_emoji = MaiEmoji(full_path=file_full_path)
            init_result = await new_emoji.initialize_hash_format()
            if init_result is None or new_emoji.is_deleted:  # 初始化失败或文件读取错误
                logger.error(f"[注册失败] 初始化哈希和格式失败: {filename}")
                # 是否需要删除源文件？看业务需求，暂时不删
                return False

            # 2. 检查哈希是否已存在 (在内存中检查)
            if await self.get_emoji_from_manager(new_emoji.hash):
                logger.warning(f"[注册跳过] 表情包已存在 (Hash: {new_emoji.hash}): {filename}")
                # 删除重复的源文件
                try:
                    os.remove(file_full_path)
                    logger.info(f"[清理] 删除重复的待注册文件: {filename}")
                except Exception as e:
                    logger.error(f"[错误] 删除重复文件失败: {str(e)}")
                return False  # 返回 False 表示未注册新表情

            # 3. 构建描述和情感
            try:
                emoji_base64 = image_path_to_base64(file_full_path)
                if emoji_base64 is None:  # 再次检查读取
                    logger.error(f"[注册失败] 无法读取图片以生成描述: {filename}")
                    return False
                description, emotions = await self.build_emoji_description(emoji_base64)
                if not description:  # 检查描述是否成功生成或审核通过
                    logger.warning(f"[注册失败] 未能生成有效描述或审核未通过: {filename}")
                    # 删除未能生成描述的文件
                    try:
                        os.remove(file_full_path)
                        logger.info(f"[清理] 删除描述生成失败的文件: {filename}")
                    except Exception as e:
                        logger.error(f"[错误] 删除描述生成失败文件时出错: {str(e)}")
                    return False
                new_emoji.description = description
                new_emoji.emotion = emotions
            except Exception as build_desc_error:
                logger.error(f"[注册失败] 生成描述/情感时出错 ({filename}): {build_desc_error}")
                # 同样考虑删除文件
                try:
                    os.remove(file_full_path)
                    logger.info(f"[清理] 删除描述生成异常的文件: {filename}")
                except Exception as e:
                    logger.error(f"[错误] 删除描述生成异常文件时出错: {str(e)}")
                return False

            # 4. 检查容量并决定是否替换或直接注册
            if self.emoji_num >= self.emoji_num_max:
                logger.warning(f"表情包数量已达到上限({self.emoji_num}/{self.emoji_num_max})，尝试替换...")
                replaced = await self.replace_a_emoji(new_emoji)
                if not replaced:
                    logger.error("[注册失败] 替换表情包失败，无法完成注册")
                    # 替换失败，删除新表情包文件
                    try:
                        os.remove(file_full_path)  # new_emoji 的 full_path 此时还是源路径
                        logger.info(f"[清理] 删除替换失败的新表情文件: {filename}")
                    except Exception as e:
                        logger.error(f"[错误] 删除替换失败文件时出错: {str(e)}")
                    return False
                # 替换成功时，replace_a_emoji 内部已处理 new_emoji 的注册和添加到列表
                return True
            else:
                # 直接注册
                register_success = await new_emoji.register_to_db()  # 此方法会移动文件并更新 DB
                if register_success:
                    # 注册成功后，添加到内存列表
                    self.emoji_objects.append(new_emoji)
                    self.emoji_num += 1
                    logger.info(f"[成功] 注册新表情包: {filename} (当前: {self.emoji_num}/{self.emoji_num_max})")
                    return True
                else:
                    logger.error(f"[注册失败] 保存表情包到数据库/移动文件失败: {filename}")
                    # register_to_db 失败时，内部会尝试清理移动后的文件，源文件可能还在
                    # 是否需要删除源文件？
                    if os.path.exists(file_full_path):
                        try:
                            os.remove(file_full_path)
                            logger.info(f"[清理] 删除注册失败的源文件: {filename}")
                        except Exception as e:
                            logger.error(f"[错误] 删除注册失败源文件时出错: {str(e)}")
                    return False

        except Exception as e:
            logger.error(f"[错误] 注册表情包时发生未预期错误 ({filename}): {str(e)}")
            logger.error(traceback.format_exc())
            # 尝试删除源文件以避免循环处理
            if os.path.exists(file_full_path):
                try:
                    os.remove(file_full_path)
                    logger.info(f"[清理] 删除处理异常的源文件: {filename}")
                except Exception as remove_error:
                    logger.error(f"[错误] 删除异常处理文件时出错: {remove_error}")
            return False


emoji_manager = None


def get_emoji_manager():
    global emoji_manager
    if emoji_manager is None:
        emoji_manager = EmojiManager()
    return emoji_manager<|MERGE_RESOLUTION|>--- conflicted
+++ resolved
@@ -913,19 +913,11 @@
                 with get_db_session() as session:
                 # from src.common.database.database_model_compat import Images
 
-<<<<<<< HEAD
                     stmt = select(Images).where((Images.emoji_hash == image_hash) & (Images.type == "emoji"))
-                    existing_image = session.execute(stmt).scalar_one_or_none()
+                    existing_image = session.query(Images).filter((Images.emoji_hash == image_hash) & (Images.type == "emoji")).one_or_none()
                     if existing_image and existing_image.description:
                         existing_description = existing_image.description
                         logger.info(f"[复用描述] 找到已有详细描述: {existing_description[:50]}...")
-=======
-                stmt = select(Images).where((Images.emoji_hash == image_hash) & (Images.type == "emoji"))
-                existing_image = session.query(Images).filter((Images.emoji_hash == image_hash) & (Images.type == "emoji")).one_or_none()
-                if existing_image and existing_image.description:
-                    existing_description = existing_image.description
-                    logger.info(f"[复用描述] 找到已有详细描述: {existing_description[:50]}...")
->>>>>>> 8588a21c
             except Exception as e:
                 logger.debug(f"查询已有描述时出错: {e}")
 
