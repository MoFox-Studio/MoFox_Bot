import asyncio
import base64
import hashlib
import os
import random
import time
import traceback
import io
import re
import binascii

from typing import Optional, Tuple, List, Any
from PIL import Image
from rich.traceback import install
from sqlalchemy import select
from src.common.database.sqlalchemy_database_api import get_db_session
from src.common.database.sqlalchemy_models import Emoji, Images
from src.common.logger import get_logger
from src.config.config import global_config, model_config
from src.chat.utils.utils_image import image_path_to_base64, get_image_manager
from src.llm_models.utils_model import LLMRequest

install(extra_lines=3)

logger = get_logger("emoji")

BASE_DIR = os.path.join("data")
EMOJI_DIR = os.path.join(BASE_DIR, "emoji")  # 表情包存储目录
EMOJI_REGISTERED_DIR = os.path.join(BASE_DIR, "emoji_registed")  # 已注册的表情包注册目录
MAX_EMOJI_FOR_PROMPT = 20  # 最大允许的表情包描述数量于图片替换的 prompt 中

"""
还没经过测试，有些地方数据库和内存数据同步可能不完全

"""


class MaiEmoji:
    """定义一个表情包"""

    def __init__(self, full_path: str):
        if not full_path:
            raise ValueError("full_path cannot be empty")
        self.full_path = full_path  # 文件的完整路径 (包括文件名)
        self.path = os.path.dirname(full_path)  # 文件所在的目录路径
        self.filename = os.path.basename(full_path)  # 文件名
        self.embedding = []
        self.hash = ""  # 初始为空，在创建实例时会计算
        self.description = ""
        self.emotion: List[str] = []
        self.usage_count = 0
        self.last_used_time = time.time()
        self.register_time = time.time()
        self.is_deleted = False  # 标记是否已被删除
        self.format = ""

    async def initialize_hash_format(self) -> Optional[bool]:
        """从文件创建表情包实例, 计算哈希值和格式"""
        try:
            # 使用 full_path 检查文件是否存在
            if not os.path.exists(self.full_path):
                logger.error(f"[初始化错误] 表情包文件不存在: {self.full_path}")
                self.is_deleted = True
                return None

            # 使用 full_path 读取文件
            logger.debug(f"[初始化] 正在读取文件: {self.full_path}")
            image_base64 = image_path_to_base64(self.full_path)
            if image_base64 is None:
                logger.error(f"[初始化错误] 无法读取或转换Base64: {self.full_path}")
                self.is_deleted = True
                return None
            logger.debug(f"[初始化] 文件读取成功 (Base64预览: {image_base64[:50]}...)")

            # 计算哈希值
            logger.debug(f"[初始化] 正在解码Base64并计算哈希: {self.filename}")
            # 确保base64字符串只包含ASCII字符
            if isinstance(image_base64, str):
                image_base64 = image_base64.encode("ascii", errors="ignore").decode("ascii")
            image_bytes = base64.b64decode(image_base64)
            self.hash = hashlib.md5(image_bytes).hexdigest()
            logger.debug(f"[初始化] 哈希计算成功: {self.hash}")

            # 获取图片格式
            logger.debug(f"[初始化] 正在使用Pillow获取格式: {self.filename}")
            try:
                with Image.open(io.BytesIO(image_bytes)) as img:
                    self.format = img.format.lower()  # type: ignore
                logger.debug(f"[初始化] 格式获取成功: {self.format}")
            except Exception as pil_error:
                logger.error(f"[初始化错误] Pillow无法处理图片 ({self.filename}): {pil_error}")
                logger.error(traceback.format_exc())
                self.is_deleted = True
                return None

            # 如果所有步骤成功，返回 True
            return True

        except FileNotFoundError:
            logger.error(f"[初始化错误] 文件在处理过程中丢失: {self.full_path}")
            self.is_deleted = True
            return None
        except (binascii.Error, ValueError) as b64_error:
            logger.error(f"[初始化错误] Base64解码失败 ({self.filename}): {b64_error}")
            self.is_deleted = True
            return None
        except Exception as e:
            logger.error(f"[初始化错误] 初始化表情包时发生未预期错误 ({self.filename}): {str(e)}")
            logger.error(traceback.format_exc())
            self.is_deleted = True
            return None

    async def register_to_db(self) -> bool:
        """
        注册表情包
        将表情包对应的文件，从当前路径移动到EMOJI_REGISTERED_DIR目录下
        并修改对应的实例属性，然后将表情包信息保存到数据库中
        """
        try:
            # 确保目标目录存在

            # 源路径是当前实例的完整路径 self.full_path
            source_full_path = self.full_path
            # 目标完整路径
            destination_full_path = os.path.join(EMOJI_REGISTERED_DIR, self.filename)

            # 检查源文件是否存在
            if not os.path.exists(source_full_path):
                logger.error(f"[错误] 源文件不存在: {source_full_path}")
                return False

            # --- 文件移动 ---
            try:
                # 如果目标文件已存在，先删除 (确保移动成功)
                if os.path.exists(destination_full_path):
                    os.remove(destination_full_path)

                os.rename(source_full_path, destination_full_path)
                logger.debug(f"[移动] 文件从 {source_full_path} 移动到 {destination_full_path}")
                # 更新实例的路径属性为新路径
                self.full_path = destination_full_path
                self.path = EMOJI_REGISTERED_DIR
                # self.filename 保持不变
            except Exception as move_error:
                logger.error(f"[错误] 移动文件失败: {str(move_error)}")
                # 如果移动失败，尝试将实例状态恢复？暂时不处理，仅返回失败
                return False

            # --- 数据库操作 ---
            try:
                # 准备数据库记录 for emoji collection
                async with get_db_session() as session:
                    emotion_str = ",".join(self.emotion) if self.emotion else ""

                    emoji = Emoji(
                        emoji_hash=self.hash,
                        full_path=self.full_path,
                        format=self.format,
                        description=self.description,
                        emotion=emotion_str,  # Store as comma-separated string
                        query_count=0,  # Default value
                        is_registered=True,
                        is_banned=False,  # Default value
                        record_time=self.register_time,  # Use MaiEmoji's register_time for DB record_time
                        register_time=self.register_time,
                        usage_count=self.usage_count,
                        last_used_time=self.last_used_time,
                    )
                    session.add(emoji)
                    await session.commit()

                    logger.info(f"[注册] 表情包信息保存到数据库: {self.filename} ({self.emotion})")

                    return True

            except Exception as db_error:
                logger.error(f"[错误] 保存数据库失败 ({self.filename}): {str(db_error)}")
                return False

        except Exception as e:
            logger.error(f"[错误] 注册表情包失败 ({self.filename}): {str(e)}")
            logger.error(traceback.format_exc())
            return False

    async def delete(self) -> bool:
        """删除表情包

        删除表情包的文件和数据库记录

        返回:
            bool: 是否成功删除
        """
        try:
            # 1. 删除文件
            file_to_delete = self.full_path
            if os.path.exists(file_to_delete):
                try:
                    os.remove(file_to_delete)
                    logger.debug(f"[删除] 文件: {file_to_delete}")
                except Exception as e:
                    logger.error(f"[错误] 删除文件失败 {file_to_delete}: {str(e)}")
                    # 文件删除失败，但仍然尝试删除数据库记录

            # 2. 删除数据库记录
            try:
                async with get_db_session() as session:
                    will_delete_emoji = (
                        await session.execute(select(Emoji).where(Emoji.emoji_hash == self.hash))
                    ).scalar_one_or_none()
                    if will_delete_emoji is None:
                        logger.warning(f"[删除] 数据库中未找到哈希值为 {self.hash} 的表情包记录。")
                        result = 0
                    else:
                        await session.delete(will_delete_emoji)
                        result = 1
                        await session.commit()
            except Exception as e:
                logger.error(f"[错误] 删除数据库记录时出错: {str(e)}")
                result = 0

            if result > 0:
                logger.info(f"[删除] 表情包数据库记录 {self.filename} (Hash: {self.hash})")
                # 3. 标记对象已被删除
                self.is_deleted = True
                return True
            else:
                # 如果数据库记录删除失败，但文件可能已删除，记录一个警告
                if not os.path.exists(file_to_delete):
                    logger.warning(
                        f"[警告] 表情包文件 {file_to_delete} 已删除，但数据库记录删除失败 (Hash: {self.hash})"
                    )
                else:
                    logger.error(f"[错误] 删除表情包数据库记录失败: {self.hash}")
                return False

        except Exception as e:
            logger.error(f"[错误] 删除表情包失败 ({self.filename}): {str(e)}")
            return False


def _emoji_objects_to_readable_list(emoji_objects: List["MaiEmoji"]) -> List[str]:
    """将表情包对象列表转换为可读的字符串列表

    参数:
        emoji_objects: MaiEmoji对象列表

    返回:
        list[str]: 可读的表情包信息字符串列表
    """
    emoji_info_list = []
    for i, emoji in enumerate(emoji_objects):
        # 转换时间戳为可读时间
        time_str = time.strftime("%Y-%m-%d %H:%M:%S", time.localtime(emoji.register_time))
        # 构建每个表情包的信息字符串
        emoji_info = f"编号: {i + 1}\n描述: {emoji.description}\n使用次数: {emoji.usage_count}\n添加时间: {time_str}\n"
        emoji_info_list.append(emoji_info)
    return emoji_info_list


def _to_emoji_objects(data: Any) -> Tuple[List["MaiEmoji"], int]:
    emoji_objects = []
    load_errors = 0
    emoji_data_list = list(data)

    for emoji_data in emoji_data_list:  # emoji_data is an Emoji model instance
        full_path = emoji_data.full_path
        if not full_path:
            logger.warning(
                f"[加载错误] 数据库记录缺少 'full_path' 字段: ID {emoji_data.id if hasattr(emoji_data, 'id') else 'Unknown'}"
            )
            load_errors += 1
            continue

        try:
            emoji = MaiEmoji(full_path=full_path)

            emoji.hash = emoji_data.emoji_hash
            if not emoji.hash:
                logger.warning(f"[加载错误] 数据库记录缺少 'hash' 字段: {full_path}")
                load_errors += 1
                continue

            emoji.description = emoji_data.description
            # Deserialize emotion string from DB to list
            emoji.emotion = emoji_data.emotion.split(",") if emoji_data.emotion else []
            emoji.usage_count = emoji_data.usage_count

            db_last_used_time = emoji_data.last_used_time
            db_register_time = emoji_data.register_time

            # If last_used_time from DB is None, use MaiEmoji's initialized register_time or current time
            emoji.last_used_time = db_last_used_time if db_last_used_time is not None else emoji.register_time
            # If register_time from DB is None, use MaiEmoji's initialized register_time (which is time.time())
            emoji.register_time = db_register_time if db_register_time is not None else emoji.register_time

            emoji.format = emoji_data.format

            emoji_objects.append(emoji)

        except ValueError as ve:
            logger.error(f"[加载错误] 初始化 MaiEmoji 失败 ({full_path}): {ve}")
            load_errors += 1
        except Exception as e:
            logger.error(f"[加载错误] 处理数据库记录时出错 ({full_path}): {str(e)}")
            load_errors += 1
    return emoji_objects, load_errors


def _ensure_emoji_dir() -> None:
    """确保表情存储目录存在"""
    os.makedirs(EMOJI_DIR, exist_ok=True)
    os.makedirs(EMOJI_REGISTERED_DIR, exist_ok=True)


async def clear_temp_emoji() -> None:
    """清理临时表情包
    清理/data/emoji、/data/image和/data/images目录下的所有文件
    当目录中文件数超过100时，会全部删除
    """

    logger.info("[清理] 开始清理缓存...")

    for need_clear in (
        os.path.join(BASE_DIR, "emoji"),
        os.path.join(BASE_DIR, "image"),
        os.path.join(BASE_DIR, "images"),
    ):
        if os.path.exists(need_clear):
            files = os.listdir(need_clear)
            # 如果文件数超过100就全部删除
            if len(files) > 1000:
                for filename in files:
                    file_path = os.path.join(need_clear, filename)
                    if os.path.isfile(file_path):
                        os.remove(file_path)
                        logger.debug(f"[清理] 删除: {filename}")


async def clean_unused_emojis(emoji_dir: str, emoji_objects: List["MaiEmoji"], removed_count: int) -> int:
    """清理指定目录中未被 emoji_objects 追踪的表情包文件"""
    if not os.path.exists(emoji_dir):
        logger.warning(f"[清理] 目标目录不存在，跳过清理: {emoji_dir}")
        return removed_count

    cleaned_count = 0
    try:
        # 获取内存中所有有效表情包的完整路径集合
        tracked_full_paths = {emoji.full_path for emoji in emoji_objects if not emoji.is_deleted}

        # 遍历指定目录中的所有文件
        for file_name in os.listdir(emoji_dir):
            file_full_path = os.path.join(emoji_dir, file_name)

            # 确保处理的是文件而不是子目录
            if not os.path.isfile(file_full_path):
                continue

            # 如果文件不在被追踪的集合中，则删除
            if file_full_path not in tracked_full_paths:
                try:
                    os.remove(file_full_path)
                    logger.info(f"[清理] 删除未追踪的表情包文件: {file_full_path}")
                    cleaned_count += 1
                except Exception as e:
                    logger.error(f"[错误] 删除文件时出错 ({file_full_path}): {str(e)}")

        if cleaned_count > 0:
            logger.info(f"[清理] 在目录 {emoji_dir} 中清理了 {cleaned_count} 个破损表情包。")
        else:
            logger.info(f"[清理] 目录 {emoji_dir} 中没有需要清理的。")

    except Exception as e:
        logger.error(f"[错误] 清理未使用表情包文件时出错 ({emoji_dir}): {str(e)}")

    return removed_count + cleaned_count


class EmojiManager:
    _instance = None

    def __new__(cls) -> "EmojiManager":
        if cls._instance is None:
            cls._instance = super().__new__(cls)
            cls._instance._initialized = False
        return cls._instance

    def __init__(self) -> None:
        if self._initialized:
            return  # 如果已经初始化过，直接返回

        self._scan_task = None

        self.vlm = LLMRequest(model_set=model_config.model_task_config.emoji_vlm, request_type="emoji")
        self.llm_emotion_judge = LLMRequest(
            model_set=model_config.model_task_config.utils, request_type="emoji"
        )  # 更高的温度，更少的token（后续可以根据情绪来调整温度）

        self.emoji_num = 0
        self.emoji_num_max = global_config.emoji.max_reg_num
        self.emoji_num_max_reach_deletion = global_config.emoji.do_replace
        self.emoji_objects: list[MaiEmoji] = []  # 存储MaiEmoji对象的列表，使用类型注解明确列表元素类型

        logger.info("启动表情包管理器")

    def initialize(self) -> None:
        """初始化数据库连接和表情目录"""

    #     try:
    #         db.connect(reuse_if_open=True)
    #         if db.is_closed():
    #             raise RuntimeError("数据库连接失败")
    #         _ensure_emoji_dir()
    #         self._initialized = True  # 标记为已初始化
    #         logger.info("EmojiManager初始化成功")
    #     except Exception as e:
    #         logger.error(f"EmojiManager初始化失败: {e}")
    #         self._initialized = False
    #         raise

    # def _ensure_db(self) -> None:
    #     """确保数据库已初始化"""
    #     if not self._initialized:
    #         self.initialize()
    #     if not self._initialized:
    #         raise RuntimeError("EmojiManager not initialized")

    @staticmethod
    async def record_usage(emoji_hash: str) -> None:
        """记录表情使用次数"""
        try:
            async with get_db_session() as session:
                emoji_update = (
                    await session.execute(select(Emoji).where(Emoji.emoji_hash == emoji_hash))
                ).scalar_one_or_none()
                if emoji_update is None:
                    logger.error(f"记录表情使用失败: 未找到 hash 为 {emoji_hash} 的表情包")
                else:
                    emoji_update.usage_count += 1
                    emoji_update.last_used_time = time.time()
        except Exception as e:
            logger.error(f"记录表情使用失败: {str(e)}")

    async def get_emoji_for_text(self, text_emotion: str) -> Optional[Tuple[str, str, str]]:
        """
        根据文本内容，使用LLM选择一个合适的表情包。

        Args:
            text_emotion (str): LLM希望表达的情感或意图的文本描述。

        Returns:
            Optional[Tuple[str, str, str]]: 返回一个元组，包含所选表情包的 (文件路径, 描述, 匹配的情感描述)，
                                            如果未找到合适的表情包，则返回 None。
        """
        try:
            _time_start = time.time()

            # 1. 从内存中获取所有可用的表情包对象
            all_emojis = [emoji for emoji in self.emoji_objects if not emoji.is_deleted and emoji.description]
            if not all_emojis:
                logger.warning("内存中没有任何可用的表情包对象")
                return None

            # 2. 根据全局配置决定候选表情包的数量
            max_candidates = global_config.emoji.max_emoji_for_llm_select

            # 如果配置为0或者大于等于总数，则选择所有表情包
            if max_candidates <= 0 or max_candidates >= len(all_emojis):
                candidate_emojis = all_emojis
            else:
                # 否则，从所有表情包中随机抽取指定数量
                candidate_emojis = random.sample(all_emojis, max_candidates)

            # 确保候选列表不为空
            if not candidate_emojis:
                logger.warning("未能选出任何候选表情包")
                return None

            # 3. 构建用于LLM决策的prompt
            emoji_options_str = ""
            for i, emoji in enumerate(candidate_emojis):
                # 为每个表情包创建一个编号和它的详细描述
                emoji_options_str += f"编号: {i + 1}\n描述: {emoji.description}\n\n"

            # 精心设计的prompt，引导LLM做出选择
            prompt = f"""
            你是一个聊天机器人，你需要根据你想要表达的情感，从一个表情包列表中选择最合适的一个。

            # 你的任务
            根据下面提供的“你想表达的描述”，在“表情包选项”中选择一个最符合该描述的表情包。

            # 你想表达的描述
            {text_emotion}

            # 表情包选项
            {emoji_options_str}

            # 规则
            1.  仔细阅读“你想表达的描述”和每一个“表情包选项”的详细描述。
            2.  选择一个编号，该编号对应的表情包必须最贴切地反映出你想表达的情感、内容或网络文化梗。
            3.  你的回答必须且只能是一个格式为 "选择编号：X" 的字符串，其中X是你选择的表情包编号。
            4.  不要输出任何其他解释或无关内容。

            现在，请做出你的选择：
            """

            # 4. 调用LLM进行决策
            decision, _ = await self.llm_emotion_judge.generate_response_async(prompt, temperature=0.5, max_tokens=20)
            logger.info(f"LLM选择的描述: {text_emotion}")
            logger.info(f"LLM决策结果: {decision}")

            # 5. 解析LLM的决策结果
            match = re.search(r"(\d+)", decision)
            if not match:
                logger.error(f"无法从LLM的决策中解析出编号: {decision}")
                return None

            selected_index = int(match.group(1)) - 1

            # 6. 验证选择的编号是否有效
            if not (0 <= selected_index < len(candidate_emojis)):
                logger.error(f"LLM返回了无效的表情包编号: {selected_index + 1}")
                return None

            # 7. 获取选中的表情包并更新使用记录
            selected_emoji = candidate_emojis[selected_index]
            await self.record_usage(selected_emoji.emoji_hash)
            _time_end = time.time()

            logger.info(f"找到匹配描述的表情包: {selected_emoji.description}, 耗时: {(_time_end - _time_start):.2f}s")

            # 8. 返回选中的表情包信息
            return selected_emoji.full_path, f"[表情包：{selected_emoji.description}]", text_emotion

        except Exception as e:
            logger.error(f"使用LLM获取表情包时发生错误: {str(e)}")
            logger.error(traceback.format_exc())
            return None

    async def check_emoji_file_integrity(self) -> None:
        """检查表情包文件完整性
        遍历self.emoji_objects中的所有对象，检查文件是否存在
        如果文件已被删除，则执行对象的删除方法并从列表中移除
        """
        try:
            # if not self.emoji_objects:
            #     logger.warning("[检查] emoji_objects为空，跳过完整性检查")
            #     return

            total_count = len(self.emoji_objects)
            self.emoji_num = total_count
            removed_count = 0
            # 使用列表复制进行遍历，因为我们会在遍历过程中修改列表
            objects_to_remove = []
            for emoji in self.emoji_objects:
                try:
                    # 跳过已经标记为删除的，避免重复处理
                    if emoji.is_deleted:
                        objects_to_remove.append(emoji)  # 收集起来一次性移除
                        continue

                    # 检查文件是否存在
                    if not os.path.exists(emoji.full_path):
                        logger.warning(f"[检查] 表情包文件丢失: {emoji.full_path}")
                        # 执行表情包对象的删除方法
                        await emoji.delete()  # delete 方法现在会标记 is_deleted
                        objects_to_remove.append(emoji)  # 标记删除后，也收集起来移除
                        # 更新计数
                        self.emoji_num -= 1
                        removed_count += 1
                        continue

                    # 检查描述是否为空 (如果为空也视为无效)
                    if not emoji.description:
                        logger.warning(f"[检查] 表情包描述为空，视为无效: {emoji.filename}")
                        await emoji.delete()
                        objects_to_remove.append(emoji)
                        self.emoji_num -= 1
                        removed_count += 1
                        continue

                except Exception as item_error:
                    logger.error(f"[错误] 处理表情包记录时出错 ({emoji.filename}): {str(item_error)}")
                    # 即使出错，也尝试继续检查下一个
                    continue

            # 从 self.emoji_objects 中移除标记的对象
            if objects_to_remove:
                self.emoji_objects = [e for e in self.emoji_objects if e not in objects_to_remove]

            # 清理 EMOJI_REGISTERED_DIR 目录中未被追踪的文件
            removed_count = await clean_unused_emojis(EMOJI_REGISTERED_DIR, self.emoji_objects, removed_count)

            # 输出清理结果
            if removed_count > 0:
                logger.info(f"[清理] 已清理 {removed_count} 个失效/文件丢失的表情包记录")
                logger.info(f"[统计] 清理前记录数: {total_count} | 清理后有效记录数: {len(self.emoji_objects)}")
            else:
                logger.info(f"[检查] 已检查 {total_count} 个表情包记录，全部完好")

        except Exception as e:
            logger.error(f"[错误] 检查表情包完整性失败: {str(e)}")
            logger.error(traceback.format_exc())

    async def start_periodic_check_register(self) -> None:
        """定期检查表情包完整性和数量"""
        await self.get_all_emoji_from_db()
        while True:
            # logger.info("[扫描] 开始检查表情包完整性...")
            await self.check_emoji_file_integrity()
            await clear_temp_emoji()
            logger.info("[扫描] 开始扫描新表情包...")

            # 检查表情包目录是否存在
            if not os.path.exists(EMOJI_DIR):
                logger.warning(f"[警告] 表情包目录不存在: {EMOJI_DIR}")
                os.makedirs(EMOJI_DIR, exist_ok=True)
                logger.info(f"[创建] 已创建表情包目录: {EMOJI_DIR}")
                await asyncio.sleep(global_config.emoji.check_interval * 60)
                continue

            # 检查目录是否为空
            files = os.listdir(EMOJI_DIR)
            if not files:
                logger.warning(f"[警告] 表情包目录为空: {EMOJI_DIR}")
                await asyncio.sleep(global_config.emoji.check_interval * 60)
                continue

            # 无论steal_emoji是否开启，都检查emoji文件夹以支持手动注册
            # 只有在需要腾出空间或填充表情库时，才真正执行注册
            if (self.emoji_num > self.emoji_num_max and global_config.emoji.do_replace) or (
                self.emoji_num < self.emoji_num_max
            ):
                try:
                    # 获取目录下所有图片文件
                    files_to_process = [
                        f
                        for f in files
                        if os.path.isfile(os.path.join(EMOJI_DIR, f))
                        and f.lower().endswith((".jpg", ".jpeg", ".png", ".gif"))
                    ]

                    # 处理每个符合条件的文件
                    for filename in files_to_process:
                        # 尝试注册表情包
                        success = await self.register_emoji_by_filename(filename)
                        if success:
                            # 注册成功则跳出循环，等待下一个检查周期
                            break

                        # 注册失败则删除对应文件
                        file_path = os.path.join(EMOJI_DIR, filename)
                        os.remove(file_path)
                        logger.warning(f"[清理] 删除注册失败的表情包文件: {filename}")
                except Exception as e:
                    logger.error(f"[错误] 扫描表情包目录失败: {str(e)}")

            await asyncio.sleep(global_config.emoji.check_interval * 60)

    async def get_all_emoji_from_db(self) -> None:
        """获取所有表情包并初始化为MaiEmoji类对象，更新 self.emoji_objects"""
        try:
            async with get_db_session() as session:
                logger.debug("[数据库] 开始加载所有表情包记录 ...")

                result = await session.execute(select(Emoji))
                emoji_instances = result.scalars().all()
                emoji_objects, load_errors = _to_emoji_objects(emoji_instances)

            # 更新内存中的列表和数量
            self.emoji_objects = emoji_objects
            self.emoji_num = len(emoji_objects)

            logger.info(f"[数据库] 加载完成: 共加载 {self.emoji_num} 个表情包记录。")
            if load_errors > 0:
                logger.warning(f"[数据库] 加载过程中出现 {load_errors} 个错误。")

        except Exception as e:
            logger.error(f"[错误] 从数据库加载所有表情包对象失败: {str(e)}")
            self.emoji_objects = []  # 加载失败则清空列表
            self.emoji_num = 0

    @staticmethod
    async def get_emoji_from_db(emoji_hash: Optional[str] = None) -> List["MaiEmoji"]:
        """获取指定哈希值的表情包并初始化为MaiEmoji类对象列表 (主要用于调试或特定查找)

        参数:
            emoji_hash: 可选，如果提供则只返回指定哈希值的表情包

        返回:
            list[MaiEmoji]: 表情包对象列表
        """
        try:
            async with get_db_session() as session:
                if emoji_hash:
                    result = await session.execute(select(Emoji).where(Emoji.emoji_hash == emoji_hash))
                    query = result.scalars().all()
                else:
                    logger.warning(
                        "[查询] 未提供 hash，将尝试加载所有表情包，建议使用 get_all_emoji_from_db 更新管理器状态。"
                    )
                    result = await session.execute(select(Emoji))
                    query = result.scalars().all()

                emoji_instances = query
                emoji_objects, load_errors = _to_emoji_objects(emoji_instances)

                if load_errors > 0:
                    logger.warning(f"[查询] 加载过程中出现 {load_errors} 个错误。")
                return emoji_objects

        except Exception as e:
            logger.error(f"[错误] 从数据库获取表情包对象失败: {str(e)}")
            return []

    async def get_emoji_from_manager(self, emoji_hash: str) -> Optional["MaiEmoji"]:
        # sourcery skip: use-next
        """从内存中的 emoji_objects 列表获取表情包

        参数:
            emoji_hash: 要查找的表情包哈希值
        返回:
            MaiEmoji 或 None: 如果找到则返回 MaiEmoji 对象，否则返回 None
        """
        for emoji in self.emoji_objects:
            # 确保对象未被标记为删除且哈希值匹配
            if not emoji.is_deleted and emoji.hash == emoji_hash:
                return emoji
        return None  # 如果循环结束还没找到，则返回 None

    async def get_emoji_tag_by_hash(self, emoji_hash: str) -> Optional[str]:
        """根据哈希值获取已注册表情包的描述

        Args:
            emoji_hash: 表情包的哈希值

        Returns:
            Optional[str]: 表情包描述，如果未找到则返回None
        """
        try:
            # 先从内存中查找
            emoji = await self.get_emoji_from_manager(emoji_hash)
            if emoji and emoji.emotion:
                logger.info(f"[缓存命中] 从内存获取表情包描述: {emoji.emotion}...")
                return ",".join(emoji.emotion)

            # 如果内存中没有，从数据库查找
            try:
                emoji_record = await self.get_emoji_from_db(emoji_hash)
                if emoji_record and emoji_record[0].emotion:
                    logger.info(f"[缓存命中] 从数据库获取表情包描述: {emoji_record[0].emotion[:50]}...")
                    return emoji_record[0].emotion
            except Exception as e:
                logger.error(f"从数据库查询表情包描述时出错: {e}")

            return None

        except Exception as e:
            logger.error(f"获取表情包描述失败 (Hash: {emoji_hash}): {str(e)}")
            return None

    async def get_emoji_description_by_hash(self, emoji_hash: str) -> Optional[str]:
        """根据哈希值获取已注册表情包的描述

        Args:
            emoji_hash: 表情包的哈希值

        Returns:
            Optional[str]: 表情包描述，如果未找到则返回None
        """
        try:
            # 先从内存中查找
            emoji = await self.get_emoji_from_manager(emoji_hash)
            if emoji and emoji.description:
                logger.info(f"[缓存命中] 从内存获取表情包描述: {emoji.description[:50]}...")
                return emoji.description

            # 如果内存中没有，从数据库查找
            try:
                async with get_db_session() as session:
                    result = await session.execute(
                        select(Emoji).where(Emoji.emoji_hash == emoji_hash)
                    )
                    emoji_record = result.scalar_one_or_none()
                if emoji_record and emoji_record.description:
                    logger.info(f"[缓存命中] 从数据库获取表情包描述: {emoji_record.description[:50]}...")
                    return emoji_record.description
            except Exception as e:
                logger.error(f"从数据库查询表情包描述时出错: {e}")

            return None

        except Exception as e:
            logger.error(f"获取表情包描述失败 (Hash: {emoji_hash}): {str(e)}")
            return None

    async def delete_emoji(self, emoji_hash: str) -> bool:
        """根据哈希值删除表情包

        Args:
            emoji_hash: 表情包的哈希值

        Returns:
            bool: 是否成功删除
        """
        try:
            # 从emoji_objects中查找表情包对象
            emoji = await self.get_emoji_from_manager(emoji_hash)

            if not emoji:
                logger.warning(f"[警告] 未找到哈希值为 {emoji_hash} 的表情包")
                return False

            # 使用MaiEmoji对象的delete方法删除表情包
            success = await emoji.delete()

            if success:
                # 从emoji_objects列表中移除该对象
                self.emoji_objects = [e for e in self.emoji_objects if e.hash != emoji_hash]
                # 更新计数
                self.emoji_num -= 1
                logger.info(f"[统计] 当前表情包数量: {self.emoji_num}")

                return True
            else:
                logger.error(f"[错误] 删除表情包失败: {emoji_hash}")
                return False

        except Exception as e:
            logger.error(f"[错误] 删除表情包失败: {str(e)}")
            logger.error(traceback.format_exc())
            return False

    async def replace_a_emoji(self, new_emoji: "MaiEmoji") -> bool:
        # sourcery skip: use-getitem-for-re-match-groups
        """替换一个表情包

        Args:
            new_emoji: 新表情包对象

        Returns:
            bool: 是否成功替换表情包
        """
        try:
            # 获取所有表情包对象
            emoji_objects = self.emoji_objects
            # 计算每个表情包的选择概率
            probabilities = [1 / (emoji.usage_count + 1) for emoji in emoji_objects]
            # 归一化概率，确保总和为1
            total_probability = sum(probabilities)
            normalized_probabilities = [p / total_probability for p in probabilities]

            # 使用概率分布选择最多20个表情包
            selected_emojis = random.choices(
                emoji_objects, weights=normalized_probabilities, k=min(MAX_EMOJI_FOR_PROMPT, len(emoji_objects))
            )

            # 将表情包信息转换为可读的字符串
            emoji_info_list = _emoji_objects_to_readable_list(selected_emojis)

            # 构建提示词
            prompt = (
                f"{global_config.bot.nickname}的表情包存储已满({self.emoji_num}/{self.emoji_num_max})，"
                f"需要决定是否删除一个旧表情包来为新表情包腾出空间。\n\n"
                f"新表情包信息：\n"
                f"描述: {new_emoji.description}\n\n"
                f"现有表情包列表：\n" + "\n".join(emoji_info_list) + "\n\n"
                "请决定：\n"
                "1. 是否要删除某个现有表情包来为新表情包腾出空间？\n"
                "2. 如果要删除，应该删除哪一个(给出编号)？\n"
                "请只回答：'不删除'或'删除编号X'(X为表情包编号)。"
            )

            # 调用大模型进行决策
            decision, _ = await self.llm_emotion_judge.generate_response_async(prompt, temperature=0.8, max_tokens=600)
            logger.info(f"[决策] 结果: {decision}")

            # 解析决策结果
            if "不删除" in decision:
                logger.info("[决策] 不删除任何表情包")
                return False

            if match := re.search(r"删除编号(\d+)", decision):
                emoji_index = int(match.group(1)) - 1  # 转换为0-based索引

                # 检查索引是否有效
                if 0 <= emoji_index < len(selected_emojis):
                    emoji_to_delete = selected_emojis[emoji_index]

                    # 删除选定的表情包
                    logger.info(f"[决策] 删除表情包: {emoji_to_delete.description}")
                    delete_success = await self.delete_emoji(emoji_to_delete.hash)

                    if delete_success:
                        # 修复：等待异步注册完成
                        register_success = await new_emoji.register_to_db()
                        if register_success:
                            self.emoji_objects.append(new_emoji)
                            self.emoji_num += 1
                            logger.info(f"[成功] 注册: {new_emoji.filename}")
                            return True
                        else:
                            logger.error(f"[错误] 注册表情包到数据库失败: {new_emoji.filename}")
                            return False
                    else:
                        logger.error("[错误] 删除表情包失败，无法完成替换")
                        return False
                else:
                    logger.error(f"[错误] 无效的表情包编号: {emoji_index + 1}")
            else:
                logger.error(f"[错误] 无法从决策中提取表情包编号: {decision}")

            return False

        except Exception as e:
            logger.error(f"[错误] 替换表情包失败: {str(e)}")
            logger.error(traceback.format_exc())
            return False

    async def build_emoji_description(self, image_base64: str) -> Tuple[str, List[str]]:
        """
        获取表情包的详细描述和情感关键词列表。

        该函数首先使用VLM（视觉语言模型）对图片进行深入分析，生成一份包含文化、Meme内涵的详细描述。
        然后，它会调用另一个LLM，基于这份详细描述，提炼出几个核心的、简洁的情感关键词。
        最终返回详细描述和关键词列表，为后续的表情包选择提供丰富且精准的信息。

        Args:
            image_base64 (str): 图片的Base64编码字符串。

        Returns:
            Tuple[str, List[str]]: 返回一个元组，第一个元素是详细描述，第二个元素是情感关键词列表。
                                   如果处理失败，则返回空的描述和列表。
        """
        try:
            # 1. 解码图片，计算哈希值，并获取格式
            if isinstance(image_base64, str):
                image_base64 = image_base64.encode("ascii", errors="ignore").decode("ascii")
            image_bytes = base64.b64decode(image_base64)
            image_hash = hashlib.md5(image_bytes).hexdigest()
            image_format = (
                Image.open(io.BytesIO(image_bytes)).format.lower()
                if Image.open(io.BytesIO(image_bytes)).format
                else "jpeg"
            )

            # 2. 检查数据库中是否已存在该表情包的描述，实现复用
            existing_description = None
            try:
<<<<<<< HEAD
                async with get_db_session() as session:
                    result = await session.execute(
                        select(Images).filter(
                            (Images.emoji_hash == image_hash) & (Images.type == "emoji")
                        )
                    )
                    existing_image = result.scalar_one_or_none()
=======
                with get_db_session() as session:
                    existing_image = (
                        session.query(Images)
                        .filter((Images.emoji_hash == image_hash) & (Images.type == "emoji"))
                        .one_or_none()
                    )
>>>>>>> 80d34f31
                    if existing_image and existing_image.description:
                        existing_description = existing_image.description
                        logger.info(f"[复用描述] 找到已有详细描述: {existing_description[:50]}...")
            except Exception as e:
                logger.debug(f"查询已有表情包描述时出错: {e}")

            # 3. 如果没有现有描述，则调用VLM生成新的详细描述
            if existing_description:
                description = existing_description
                logger.info("[优化] 复用已有的详细描述，跳过VLM调用")
            else:
                logger.info("[VLM分析] 开始为新表情包生成详细描述")
                # 为动态图（GIF）和静态图构建不同的、要求简洁的prompt
                if image_format in ["gif", "GIF"]:
                    image_base64_frames = get_image_manager().transform_gif(image_base64)
                    if not image_base64_frames:
                        raise RuntimeError("GIF表情包转换失败")
                    prompt = "这是一个GIF动图表情包的关键帧。请用不超过250字，详细描述它的核心内容：1. 动态画面展现了什么变化？2. 它传达了什么核心情绪或玩的是什么梗？3. 通常在什么场景下使用？请确保描述既包含关键信息，又能充分展现其内涵。"
                    description, _ = await self.vlm.generate_response_for_image(
                        prompt, image_base64_frames, "jpeg", temperature=0.3, max_tokens=600
                    )
                else:
                    prompt = "这是一个表情包。请用不超过250字，详细描述它的核心内容：1. 画面描绘了什么？2. 它传达了什么核心情绪或玩的是什么梗？3. 通常在什么场景下使用？请确保描述既包含关键信息，又能充分展现其内涵。"
                    description, _ = await self.vlm.generate_response_for_image(
                        prompt, image_base64, image_format, temperature=0.3, max_tokens=600
                    )

            # 4. 内容审核，确保表情包符合规定
            if global_config.emoji.content_filtration:
                prompt = f'''
                    请根据以下标准审核这个表情包：
                    1. 主题必须符合："{global_config.emoji.filtration_prompt}"。
                    2. 内容健康，不含色情、暴力、政治敏感等元素。
                    3. 必须是表情包，而不是普通的聊天截图或视频截图。
                    4. 表情包中的文字数量（如果有）不能超过5个。
                    这个表情包是否完全满足以上所有要求？请只回答“是”或“否”。
                '''
                content, _ = await self.vlm.generate_response_for_image(
                    prompt, image_base64, image_format, temperature=0.1, max_tokens=10
                )
                if "否" in content:
                    logger.warning(f"表情包审核未通过，内容: {description[:50]}...")
                    return "", []

            # 5. 基于VLM的详细描述，调用LLM提炼情感关键词
            emotions = []
            if global_config.emoji.enable_emotion_analysis:
                logger.info("[情感分析] 开始提炼表情包的情感关键词")
                emotion_prompt = f"""
                你是一个互联网“梗”学家和情感分析师。
                这里有一份关于某个表情包的详细描述：
                ---
                {description}
                ---
                请你基于这份描述，提炼出这个表情包最核心的含义和适用场景。

                你的任务是：
                1.  分析并总结出3到5个最能代表这个表情包的关键词或短语。
                2.  这些关键词应该非常凝练，比如“表达无语”、“有点小得意”、“求夸奖”、“猫猫疑惑”等。
                3.  每个关键词不要超过15个字。
                4.  请直接输出这些关键词，并用逗号分隔，不要添加任何其他解释。
                """
                emotions_text, _ = await self.llm_emotion_judge.generate_response_async(
                    emotion_prompt, temperature=0.6, max_tokens=150
                )
                emotions = [e.strip() for e in emotions_text.split(",") if e.strip()]
            else:
                logger.info("[情感分析] 表情包感情关键词二次识别已禁用，跳过此步骤")

            # 6. 格式化最终的描述，并返回结果
            final_description = f"表情包，关键词：[{'，'.join(emotions)}]。详细描述：{description}"
            logger.info(f"[注册分析] VLM描述: {description} -> 提炼出的情感标签: {emotions}")

            return final_description, emotions

        except Exception as e:
            logger.error(f"构建表情包描述时发生严重错误: {str(e)}")
            logger.error(traceback.format_exc())
            return "", []

    async def register_emoji_by_filename(self, filename: str) -> bool:
        """读取指定文件名的表情包图片，分析并注册到数据库

        Args:
            filename: 表情包文件名，必须位于EMOJI_DIR目录下

        Returns:
            bool: 注册是否成功
        """
        file_full_path = os.path.join(EMOJI_DIR, filename)
        if not os.path.exists(file_full_path):
            logger.error(f"[注册失败] 文件不存在: {file_full_path}")
            return False

        try:
            # 1. 创建 MaiEmoji 实例并初始化哈希和格式
            new_emoji = MaiEmoji(full_path=file_full_path)
            init_result = await new_emoji.initialize_hash_format()
            if init_result is None or new_emoji.is_deleted:  # 初始化失败或文件读取错误
                logger.error(f"[注册失败] 初始化哈希和格式失败: {filename}")
                # 是否需要删除源文件？看业务需求，暂时不删
                return False

            # 2. 检查哈希是否已存在 (在内存中检查)
            if await self.get_emoji_from_manager(new_emoji.hash):
                logger.warning(f"[注册跳过] 表情包已存在 (Hash: {new_emoji.hash}): {filename}")
                # 删除重复的源文件
                try:
                    os.remove(file_full_path)
                    logger.info(f"[清理] 删除重复的待注册文件: {filename}")
                except Exception as e:
                    logger.error(f"[错误] 删除重复文件失败: {str(e)}")
                return False  # 返回 False 表示未注册新表情

            # 3. 构建描述和情感
            try:
                emoji_base64 = image_path_to_base64(file_full_path)
                if emoji_base64 is None:  # 再次检查读取
                    logger.error(f"[注册失败] 无法读取图片以生成描述: {filename}")
                    return False
                description, emotions = await self.build_emoji_description(emoji_base64)
                if not description:  # 检查描述是否成功生成或审核通过
                    logger.warning(f"[注册失败] 未能生成有效描述或审核未通过: {filename}")
                    # 删除未能生成描述的文件
                    try:
                        os.remove(file_full_path)
                        logger.info(f"[清理] 删除描述生成失败的文件: {filename}")
                    except Exception as e:
                        logger.error(f"[错误] 删除描述生成失败文件时出错: {str(e)}")
                    return False
                new_emoji.description = description
                new_emoji.emotion = emotions
            except Exception as build_desc_error:
                logger.error(f"[注册失败] 生成描述/情感时出错 ({filename}): {build_desc_error}")
                # 同样考虑删除文件
                try:
                    os.remove(file_full_path)
                    logger.info(f"[清理] 删除描述生成异常的文件: {filename}")
                except Exception as e:
                    logger.error(f"[错误] 删除描述生成异常文件时出错: {str(e)}")
                return False

            # 4. 检查容量并决定是否替换或直接注册
            if self.emoji_num >= self.emoji_num_max:
                logger.warning(f"表情包数量已达到上限({self.emoji_num}/{self.emoji_num_max})，尝试替换...")
                replaced = await self.replace_a_emoji(new_emoji)
                if not replaced:
                    logger.error("[注册失败] 替换表情包失败，无法完成注册")
                    # 替换失败，删除新表情包文件
                    try:
                        os.remove(file_full_path)  # new_emoji 的 full_path 此时还是源路径
                        logger.info(f"[清理] 删除替换失败的新表情文件: {filename}")
                    except Exception as e:
                        logger.error(f"[错误] 删除替换失败文件时出错: {str(e)}")
                    return False
                # 替换成功时，replace_a_emoji 内部已处理 new_emoji 的注册和添加到列表
                return True
            else:
                # 直接注册
                register_success = await new_emoji.register_to_db()  # 此方法会移动文件并更新 DB
                if register_success:
                    # 注册成功后，添加到内存列表
                    self.emoji_objects.append(new_emoji)
                    self.emoji_num += 1
                    logger.info(f"[成功] 注册新表情包: {filename} (当前: {self.emoji_num}/{self.emoji_num_max})")
                    return True
                else:
                    logger.error(f"[注册失败] 保存表情包到数据库/移动文件失败: {filename}")
                    # register_to_db 失败时，内部会尝试清理移动后的文件，源文件可能还在
                    # 是否需要删除源文件？
                    if os.path.exists(file_full_path):
                        try:
                            os.remove(file_full_path)
                            logger.info(f"[清理] 删除注册失败的源文件: {filename}")
                        except Exception as e:
                            logger.error(f"[错误] 删除注册失败源文件时出错: {str(e)}")
                    return False

        except Exception as e:
            logger.error(f"[错误] 注册表情包时发生未预期错误 ({filename}): {str(e)}")
            logger.error(traceback.format_exc())
            # 尝试删除源文件以避免循环处理
            if os.path.exists(file_full_path):
                try:
                    os.remove(file_full_path)
                    logger.info(f"[清理] 删除处理异常的源文件: {filename}")
                except Exception as remove_error:
                    logger.error(f"[错误] 删除异常处理文件时出错: {remove_error}")
            return False


emoji_manager = None


def get_emoji_manager():
    global emoji_manager
    if emoji_manager is None:
        emoji_manager = EmojiManager()
    return emoji_manager<|MERGE_RESOLUTION|>--- conflicted
+++ resolved
@@ -149,7 +149,7 @@
             # --- 数据库操作 ---
             try:
                 # 准备数据库记录 for emoji collection
-                async with get_db_session() as session:
+                with get_db_session() as session:
                     emotion_str = ",".join(self.emotion) if self.emotion else ""
 
                     emoji = Emoji(
@@ -167,7 +167,7 @@
                         last_used_time=self.last_used_time,
                     )
                     session.add(emoji)
-                    await session.commit()
+                    session.commit()
 
                     logger.info(f"[注册] 表情包信息保存到数据库: {self.filename} ({self.emotion})")
 
@@ -203,17 +203,17 @@
 
             # 2. 删除数据库记录
             try:
-                async with get_db_session() as session:
-                    will_delete_emoji = (
-                        await session.execute(select(Emoji).where(Emoji.emoji_hash == self.hash))
+                with get_db_session() as session:
+                    will_delete_emoji = session.execute(
+                        select(Emoji).where(Emoji.emoji_hash == self.hash)
                     ).scalar_one_or_none()
                     if will_delete_emoji is None:
                         logger.warning(f"[删除] 数据库中未找到哈希值为 {self.hash} 的表情包记录。")
-                        result = 0
+                        result = 0  # Indicate no DB record was deleted
                     else:
-                        await session.delete(will_delete_emoji)
-                        result = 1
-                        await session.commit()
+                        session.delete(will_delete_emoji)
+                        result = 1  # Successfully deleted one record
+                        session.commit()
             except Exception as e:
                 logger.error(f"[错误] 删除数据库记录时出错: {str(e)}")
                 result = 0
@@ -424,19 +424,17 @@
     #     if not self._initialized:
     #         raise RuntimeError("EmojiManager not initialized")
 
-    @staticmethod
-    async def record_usage(emoji_hash: str) -> None:
+    def record_usage(self, emoji_hash: str) -> None:
         """记录表情使用次数"""
         try:
-            async with get_db_session() as session:
-                emoji_update = (
-                    await session.execute(select(Emoji).where(Emoji.emoji_hash == emoji_hash))
-                ).scalar_one_or_none()
+            with get_db_session() as session:
+                emoji_update = session.execute(select(Emoji).where(Emoji.emoji_hash == emoji_hash)).scalar_one_or_none()
                 if emoji_update is None:
                     logger.error(f"记录表情使用失败: 未找到 hash 为 {emoji_hash} 的表情包")
                 else:
                     emoji_update.usage_count += 1
-                    emoji_update.last_used_time = time.time()
+                emoji_update.last_used_time = time.time()  # Update last used time
+                session.commit()
         except Exception as e:
             logger.error(f"记录表情使用失败: {str(e)}")
 
@@ -523,7 +521,7 @@
 
             # 7. 获取选中的表情包并更新使用记录
             selected_emoji = candidate_emojis[selected_index]
-            await self.record_usage(selected_emoji.emoji_hash)
+            self.record_usage(selected_emoji.hash)
             _time_end = time.time()
 
             logger.info(f"找到匹配描述的表情包: {selected_emoji.description}, 耗时: {(_time_end - _time_start):.2f}s")
@@ -659,11 +657,10 @@
     async def get_all_emoji_from_db(self) -> None:
         """获取所有表情包并初始化为MaiEmoji类对象，更新 self.emoji_objects"""
         try:
-            async with get_db_session() as session:
+            with get_db_session() as session:
                 logger.debug("[数据库] 开始加载所有表情包记录 ...")
 
-                result = await session.execute(select(Emoji))
-                emoji_instances = result.scalars().all()
+                emoji_instances = session.execute(select(Emoji)).scalars().all()
                 emoji_objects, load_errors = _to_emoji_objects(emoji_instances)
 
             # 更新内存中的列表和数量
@@ -679,8 +676,7 @@
             self.emoji_objects = []  # 加载失败则清空列表
             self.emoji_num = 0
 
-    @staticmethod
-    async def get_emoji_from_db(emoji_hash: Optional[str] = None) -> List["MaiEmoji"]:
+    async def get_emoji_from_db(self, emoji_hash: Optional[str] = None) -> List["MaiEmoji"]:
         """获取指定哈希值的表情包并初始化为MaiEmoji类对象列表 (主要用于调试或特定查找)
 
         参数:
@@ -690,16 +686,14 @@
             list[MaiEmoji]: 表情包对象列表
         """
         try:
-            async with get_db_session() as session:
+            with get_db_session() as session:
                 if emoji_hash:
-                    result = await session.execute(select(Emoji).where(Emoji.emoji_hash == emoji_hash))
-                    query = result.scalars().all()
+                    query = session.execute(select(Emoji).where(Emoji.emoji_hash == emoji_hash)).scalars().all()
                 else:
                     logger.warning(
                         "[查询] 未提供 hash，将尝试加载所有表情包，建议使用 get_all_emoji_from_db 更新管理器状态。"
                     )
-                    result = await session.execute(select(Emoji))
-                    query = result.scalars().all()
+                    query = session.execute(select(Emoji)).scalars().all()
 
                 emoji_instances = query
                 emoji_objects, load_errors = _to_emoji_objects(emoji_instances)
@@ -747,8 +741,8 @@
             try:
                 emoji_record = await self.get_emoji_from_db(emoji_hash)
                 if emoji_record and emoji_record[0].emotion:
-                    logger.info(f"[缓存命中] 从数据库获取表情包描述: {emoji_record[0].emotion[:50]}...")
-                    return emoji_record[0].emotion
+                    logger.info(f"[缓存命中] 从数据库获取表情包描述: {emoji_record.emotion[:50]}...")
+                    return emoji_record.emotion
             except Exception as e:
                 logger.error(f"从数据库查询表情包描述时出错: {e}")
 
@@ -776,11 +770,10 @@
 
             # 如果内存中没有，从数据库查找
             try:
-                async with get_db_session() as session:
-                    result = await session.execute(
+                with get_db_session() as session:
+                    emoji_record = session.execute(
                         select(Emoji).where(Emoji.emoji_hash == emoji_hash)
-                    )
-                    emoji_record = result.scalar_one_or_none()
+                    ).scalar_one_or_none()
                 if emoji_record and emoji_record.description:
                     logger.info(f"[缓存命中] 从数据库获取表情包描述: {emoji_record.description[:50]}...")
                     return emoji_record.description
@@ -946,22 +939,12 @@
             # 2. 检查数据库中是否已存在该表情包的描述，实现复用
             existing_description = None
             try:
-<<<<<<< HEAD
-                async with get_db_session() as session:
-                    result = await session.execute(
-                        select(Images).filter(
-                            (Images.emoji_hash == image_hash) & (Images.type == "emoji")
-                        )
-                    )
-                    existing_image = result.scalar_one_or_none()
-=======
                 with get_db_session() as session:
                     existing_image = (
                         session.query(Images)
                         .filter((Images.emoji_hash == image_hash) & (Images.type == "emoji"))
                         .one_or_none()
                     )
->>>>>>> 80d34f31
                     if existing_image and existing_image.description:
                         existing_description = existing_image.description
                         logger.info(f"[复用描述] 找到已有详细描述: {existing_description[:50]}...")
