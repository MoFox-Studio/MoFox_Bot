--- conflicted
+++ resolved
@@ -815,7 +815,6 @@
             or "你正在一个QQ群里聊天，你需要理解整个群的聊天动态和话题走向，并做出自然的回应。",
         }
 
-<<<<<<< HEAD
     def _prepare_normal_params(self, context_data: dict[str, Any]) -> dict[str, Any]:
         """准备Normal模式的参数"""
         return {
@@ -840,13 +839,9 @@
             "moderation_prompt": self.parameters.moderation_prompt_block or context_data.get("moderation_prompt", ""),
             "safety_guidelines_block": self.parameters.safety_guidelines_block
             or context_data.get("safety_guidelines_block", ""),
-            "auth_role_prompt_block": self.parameters.auth_role_prompt_block
-            or context_data.get("auth_role_prompt_block", ""),
             "chat_scene": self.parameters.chat_scene
             or "你正在一个QQ群里聊天，你需要理解整个群的聊天动态和话题走向，并做出自然的回应。",
         }
-=======
->>>>>>> f87c9e25
 
     def _prepare_default_params(self, context_data: dict[str, Any]) -> dict[str, Any]:
         """准备默认模式的参数"""
