--- conflicted
+++ resolved
@@ -24,84 +24,6 @@
 logger = get_logger("unified_prompt")
 
 
-<<<<<<< HEAD
-@dataclass
-class PromptParameters:
-    """统一提示词参数系统"""
-
-    # 基础参数
-    chat_id: str = ""
-    is_group_chat: bool = False
-    sender: str = ""
-    target: str = ""
-    reply_to: str = ""
-    extra_info: str = ""
-    prompt_mode: Literal["s4u", "normal", "minimal"] = "s4u"
-    bot_name: str = ""
-    bot_nickname: str = ""
-
-    # 功能开关
-    enable_tool: bool = True
-    enable_memory: bool = True
-    enable_expression: bool = True
-    enable_relation: bool = True
-    enable_cross_context: bool = True
-    enable_knowledge: bool = True
-
-    # 性能控制
-    max_context_messages: int = 50
-
-    # 调试选项
-    debug_mode: bool = False
-
-    # 聊天历史和上下文
-    chat_target_info: dict[str, Any] | None = None
-    message_list_before_now_long: list[dict[str, Any]] = field(default_factory=list)
-    message_list_before_short: list[dict[str, Any]] = field(default_factory=list)
-    chat_talking_prompt_short: str = ""
-    target_user_info: dict[str, Any] | None = None
-
-    # 已构建的内容块
-    expression_habits_block: str = ""
-    relation_info_block: str = ""
-    memory_block: str = ""
-    tool_info_block: str = ""
-    knowledge_prompt: str = ""
-    cross_context_block: str = ""
-    notice_block: str = ""
-
-    # 其他内容块
-    keywords_reaction_prompt: str = ""
-    extra_info_block: str = ""
-    time_block: str = ""
-    identity_block: str = ""
-    schedule_block: str = ""
-    moderation_prompt_block: str = ""
-    safety_guidelines_block: str = ""
-    reply_target_block: str = ""
-    mood_prompt: str = ""
-    action_descriptions: str = ""
-
-    # 可用动作信息
-    available_actions: dict[str, Any] | None = None
-
-    # 动态生成的聊天场景提示
-    chat_scene: str = ""
-
-    def validate(self) -> list[str]:
-        """参数验证"""
-        errors = []
-        if not self.chat_id:
-            errors.append("chat_id不能为空")
-        if self.prompt_mode not in ["s4u", "normal", "minimal"]:
-            errors.append("prompt_mode必须是's4u'、'normal'或'minimal'")
-        if self.max_context_messages <= 0:
-            errors.append("max_context_messages必须大于0")
-        return errors
-
-
-=======
->>>>>>> 7d182aa2
 class PromptContext:
     """提示词上下文管理器"""
 
