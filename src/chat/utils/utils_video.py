#!/usr/bin/env python3
# -*- coding: utf-8 -*-
"""纯 inkfox 视频关键帧分析工具

仅依赖 `inkfox.video` 提供的 Rust 扩展能力：
    - extract_keyframes_from_video
    - get_system_info

功能：
    - 关键帧提取 (base64, timestamp)
    - 批量 / 逐帧 LLM 描述
    - 自动模式 (<=3 帧批量，否则逐帧)
"""

from __future__ import annotations

import os
import io
import asyncio
import base64
import tempfile
from pathlib import Path
from typing import List, Tuple, Optional, Dict, Any
import hashlib
import time

from PIL import Image

from src.common.logger import get_logger
from src.config.config import global_config, model_config
from src.llm_models.utils_model import LLMRequest
from src.common.database.sqlalchemy_models import Videos, get_db_session  # type: ignore
from sqlalchemy import select, update, insert  # type: ignore
from sqlalchemy import exc as sa_exc  # type: ignore

# 简易并发控制：同一 hash 只处理一次
_video_locks: Dict[str, asyncio.Lock] = {}
_locks_guard = asyncio.Lock()

logger = get_logger("utils_video")

from inkfox import video


class VideoAnalyzer:
<<<<<<< HEAD
    """基于 inkfox 的视频关键帧 + LLM 描述分析器"""

    def __init__(self) -> None:
        cfg = getattr(global_config, "video_analysis", object())
        self.max_frames: int = getattr(cfg, "max_frames", 20)
        self.frame_quality: int = getattr(cfg, "frame_quality", 85)
        self.max_image_size: int = getattr(cfg, "max_image_size", 600)
        self.enable_frame_timing: bool = getattr(cfg, "enable_frame_timing", True)
        self.use_simd: bool = getattr(cfg, "rust_use_simd", True)
        self.threads: int = getattr(cfg, "rust_threads", 0)
        self.ffmpeg_path: str = getattr(cfg, "ffmpeg_path", "ffmpeg")
        self.analysis_mode: str = getattr(cfg, "analysis_mode", "auto")
        self.frame_analysis_delay: float = 0.3

        # 人格与提示模板
=======
    """优化的视频分析器类"""

    def __init__(self):
        """初始化视频分析器"""
        # 检查是否有任何可用的视频处理实现
        opencv_available = False
        try:
            import cv2

            opencv_available = True
        except ImportError:
            pass

        if not RUST_VIDEO_AVAILABLE and not opencv_available:
            logger.error("❌ 没有可用的视频处理实现，视频分析器将被禁用")
            self.disabled = True
            return
        elif not RUST_VIDEO_AVAILABLE:
            logger.warning("⚠️ Rust视频处理模块不可用，将使用Python降级实现")
        elif not opencv_available:
            logger.warning("⚠️ OpenCV不可用，仅支持Rust关键帧模式")

        self.disabled = False

        # 使用专用的视频分析配置
        try:
            self.video_llm = LLMRequest(
                model_set=model_config.model_task_config.video_analysis, request_type="video_analysis"
            )
            logger.debug("✅ 使用video_analysis模型配置")
        except (AttributeError, KeyError) as e:
            # 如果video_analysis不存在，使用vlm配置
            self.video_llm = LLMRequest(model_set=model_config.model_task_config.vlm, request_type="vlm")
            logger.warning(f"video_analysis配置不可用({e})，回退使用vlm配置")

        # 从配置文件读取参数，如果配置不存在则使用默认值
        config = global_config.video_analysis

        # 使用 getattr 统一获取配置参数，如果配置不存在则使用默认值
        self.max_frames = getattr(config, "max_frames", 6)
        self.frame_quality = getattr(config, "frame_quality", 85)
        self.max_image_size = getattr(config, "max_image_size", 600)
        self.enable_frame_timing = getattr(config, "enable_frame_timing", True)

        # Rust模块相关配置
        self.rust_keyframe_threshold = getattr(config, "rust_keyframe_threshold", 2.0)
        self.rust_use_simd = getattr(config, "rust_use_simd", True)
        self.rust_block_size = getattr(config, "rust_block_size", 8192)
        self.rust_threads = getattr(config, "rust_threads", 0)
        self.ffmpeg_path = getattr(config, "ffmpeg_path", "ffmpeg")

        # 从personality配置中获取人格信息
>>>>>>> 80d34f31
        try:
            persona = global_config.personality
            self.personality_core = getattr(persona, "personality_core", "是一个积极向上的女大学生")
            self.personality_side = getattr(persona, "personality_side", "用一句话或几句话描述人格的侧面特点")
        except Exception:  # pragma: no cover
            self.personality_core = "是一个积极向上的女大学生"
            self.personality_side = "用一句话或几句话描述人格的侧面特点"

        self.batch_analysis_prompt = getattr(
            cfg,
            "batch_analysis_prompt",
            """请以第一人称视角阅读这些按时间顺序提取的关键帧。\n核心：{personality_core}\n人格：{personality_side}\n请详细描述视频(主题/人物与场景/动作与时间线/视觉风格/情绪氛围/特殊元素)。""",
        )

<<<<<<< HEAD
        try:
            self.video_llm = LLMRequest(
                model_set=model_config.model_task_config.video_analysis, request_type="video_analysis"
            )
        except Exception:
            self.video_llm = LLMRequest(model_set=model_config.model_task_config.vlm, request_type="vlm")
=======
        # 新增的线程池配置
        self.use_multiprocessing = getattr(config, "use_multiprocessing", True)
        self.max_workers = getattr(config, "max_workers", 2)
        self.frame_extraction_mode = getattr(config, "frame_extraction_mode", "fixed_number")
        self.frame_interval_seconds = getattr(config, "frame_interval_seconds", 2.0)

        # 将配置文件中的模式映射到内部使用的模式名称
        config_mode = getattr(config, "analysis_mode", "auto")
        if config_mode == "batch_frames":
            self.analysis_mode = "batch"
        elif config_mode == "frame_by_frame":
            self.analysis_mode = "sequential"
        elif config_mode == "auto":
            self.analysis_mode = "auto"
        else:
            logger.warning(f"无效的分析模式: {config_mode}，使用默认的auto模式")
            self.analysis_mode = "auto"

        self.frame_analysis_delay = 0.3  # API调用间隔（秒）
        self.frame_interval = 1.0  # 抽帧时间间隔（秒）
        self.batch_size = 3  # 批处理时每批处理的帧数
        self.timeout = 60.0  # 分析超时时间（秒）

        if config:
            logger.debug("✅ 从配置文件读取视频分析参数")
        else:
            logger.warning("配置文件中缺少video_analysis配置，使用默认值")

        # 系统提示词
        self.system_prompt = "你是一个专业的视频内容分析助手。请仔细观察用户提供的视频关键帧，详细描述视频内容。"

        logger.debug(f"✅ 视频分析器初始化完成，分析模式: {self.analysis_mode}, 线程池: {self.use_multiprocessing}")

        # 获取Rust模块系统信息
        self._log_system_info()

    def _log_system_info(self):
        """记录系统信息"""
        if not RUST_VIDEO_AVAILABLE:
            logger.info("⚠️ Rust模块不可用，跳过系统信息获取")
            return

        try:
            system_info = rust_video.get_system_info()
            logger.debug(f"🔧 系统信息: 线程数={system_info.get('threads', '未知')}")

            # 记录CPU特性
            features = []
            if system_info.get("avx2_supported"):
                features.append("AVX2")
            if system_info.get("sse2_supported"):
                features.append("SSE2")
            if system_info.get("simd_supported"):
                features.append("SIMD")

            if features:
                logger.debug(f"🚀 CPU特性: {', '.join(features)}")
            else:
                logger.debug("⚠️ 未检测到SIMD支持")

            logger.debug(f"📦 Rust模块版本: {system_info.get('version', '未知')}")

        except Exception as e:
            logger.warning(f"获取系统信息失败: {e}")

    def _calculate_video_hash(self, video_data: bytes) -> str:
        """计算视频文件的hash值"""
        hash_obj = hashlib.sha256()
        hash_obj.update(video_data)
        return hash_obj.hexdigest()

    def _check_video_exists(self, video_hash: str) -> Optional[Videos]:
        """检查视频是否已经分析过"""
        try:
            with get_db_session() as session:
                # 明确刷新会话以确保看到其他事务的最新提交
                session.expire_all()
                return session.query(Videos).filter(Videos.video_hash == video_hash).first()
        except Exception as e:
            logger.warning(f"检查视频是否存在时出错: {e}")
            return None

    def _store_video_result(
        self, video_hash: str, description: str, metadata: Optional[Dict] = None
    ) -> Optional[Videos]:
        """存储视频分析结果到数据库"""
        # 检查描述是否为错误信息，如果是则不保存
        if description.startswith("❌"):
            logger.warning(f"⚠️ 检测到错误信息，不保存到数据库: {description[:50]}...")
            return None
>>>>>>> 80d34f31

        self._log_system()

    # ---- 系统信息 ----
    def _log_system(self) -> None:
        try:
            info = video.get_system_info()  # type: ignore[attr-defined]
            logger.info(
                f"inkfox: threads={info.get('threads')} version={info.get('version')} simd={info.get('simd_supported')}"
            )
        except Exception as e:  # pragma: no cover
            logger.debug(f"获取系统信息失败: {e}")

    # ---- 关键帧提取 ----
    async def extract_keyframes(self, video_path: str) -> List[Tuple[str, float]]:
        """提取关键帧并返回 (base64, timestamp_seconds) 列表"""
        with tempfile.TemporaryDirectory() as tmp:
            result = video.extract_keyframes_from_video(  # type: ignore[attr-defined]
                video_path=video_path,
                output_dir=tmp,
                max_keyframes=self.max_frames * 2,  # 先多抓一点再截断
                max_save=self.max_frames,
                ffmpeg_path=self.ffmpeg_path,
                use_simd=self.use_simd,
                threads=self.threads,
                verbose=False,
            )
            files = sorted(Path(tmp).glob("keyframe_*.jpg"))[: self.max_frames]
            total_ms = getattr(result, "total_time_ms", 0)
            frames: List[Tuple[str, float]] = []
            for i, f in enumerate(files):
                img = Image.open(f).convert("RGB")
                if max(img.size) > self.max_image_size:
                    scale = self.max_image_size / max(img.size)
                    img = img.resize((int(img.width * scale), int(img.height * scale)), Image.Resampling.LANCZOS)
                buf = io.BytesIO()
                img.save(buf, format="JPEG", quality=self.frame_quality)
                b64 = base64.b64encode(buf.getvalue()).decode()
                ts = (i / max(1, len(files) - 1)) * (total_ms / 1000.0) if total_ms else float(i)
                frames.append((b64, ts))
            return frames

    # ---- 批量分析 ----
    async def _analyze_batch(self, frames: List[Tuple[str, float]], question: Optional[str]) -> str:
        from src.llm_models.payload_content.message import MessageBuilder, RoleType
        from src.llm_models.utils_model import RequestType
        prompt = self.batch_analysis_prompt.format(
            personality_core=self.personality_core, personality_side=self.personality_side
        )
        if question:
            prompt += f"\n用户关注: {question}"
        desc = [
            (f"第{i+1}帧 (时间: {ts:.2f}s)" if self.enable_frame_timing else f"第{i+1}帧")
            for i, (_b, ts) in enumerate(frames)
        ]
        prompt += "\n帧列表: " + ", ".join(desc)
        mb = MessageBuilder().set_role(RoleType.User).add_text_content(prompt)
        for b64, _ in frames:
            mb.add_image_content("jpeg", b64)
        message = mb.build()
        model_info, api_provider, client = self.video_llm._select_model()
        resp = await self.video_llm._execute_request(
            api_provider=api_provider,
            client=client,
            request_type=RequestType.RESPONSE,
            model_info=model_info,
            message_list=[message],
            temperature=None,
            max_tokens=None,
        )
        return resp.content or "❌ 未获得响应"

    # ---- 逐帧分析 ----
    async def _analyze_sequential(self, frames: List[Tuple[str, float]], question: Optional[str]) -> str:
        results: List[str] = []
        for i, (b64, ts) in enumerate(frames):
            prompt = f"分析第{i+1}帧" + (f" (时间: {ts:.2f}s)" if self.enable_frame_timing else "")
            if question:
                prompt += f"\n关注: {question}"
            try:
                text, _ = await self.video_llm.generate_response_for_image(
                    prompt=prompt, image_base64=b64, image_format="jpeg"
                )
                results.append(f"第{i+1}帧: {text}")
            except Exception as e:  # pragma: no cover
                results.append(f"第{i+1}帧: 失败 {e}")
            if i < len(frames) - 1:
                await asyncio.sleep(self.frame_analysis_delay)
        summary_prompt = "基于以下逐帧结果给出完整总结:\n\n" + "\n".join(results)
        try:
            final, _ = await self.video_llm.generate_response_for_image(
                prompt=summary_prompt, image_base64=frames[-1][0], image_format="jpeg"
            )
            return final
        except Exception:  # pragma: no cover
            return "\n".join(results)

    # ---- 主入口 ----
    async def analyze_video(self, video_path: str, question: Optional[str] = None) -> Tuple[bool, str]:
        if not os.path.exists(video_path):
            return False, "❌ 文件不存在"
        frames = await self.extract_keyframes(video_path)
        if not frames:
            return False, "❌ 未提取到关键帧"
        mode = self.analysis_mode
        if mode == "auto":
            mode = "batch" if len(frames) <= 20 else "sequential"
        text = await (self._analyze_batch(frames, question) if mode == "batch" else self._analyze_sequential(frames, question))
        return True, text

    async def analyze_video_from_bytes(
        self,
        video_bytes: bytes,
        filename: Optional[str] = None,
        prompt: Optional[str] = None,
        question: Optional[str] = None,
    ) -> Dict[str, str]:
        """从内存字节分析视频，兼容旧调用 (prompt / question 二选一) 返回 {"summary": str}."""
        if not video_bytes:
            return {"summary": "❌ 空视频数据"}
        # 兼容参数：prompt 优先，其次 question
        q = prompt if prompt is not None else question
        video_hash = hashlib.sha256(video_bytes).hexdigest()

        # 查缓存（第一次，未加锁）
        cached = await self._get_cached(video_hash)
        if cached:
            logger.info(f"视频缓存命中(预检查) hash={video_hash[:16]}")
            return {"summary": cached}

        # 获取锁避免重复处理
        async with _locks_guard:
            lock = _video_locks.get(video_hash)
            if lock is None:
                lock = asyncio.Lock()
                _video_locks[video_hash] = lock
        async with lock:
            # 双检缓存
            cached2 = await self._get_cached(video_hash)
            if cached2:
                logger.info(f"视频缓存命中(锁后) hash={video_hash[:16]}")
                return {"summary": cached2}

            try:
                with tempfile.NamedTemporaryFile(delete=False) as fp:
                    fp.write(video_bytes)
                    temp_path = fp.name
                try:
                    ok, summary = await self.analyze_video(temp_path, q)
                    # 写入缓存（仅成功）
                    if ok:
                        await self._save_cache(video_hash, summary, len(video_bytes))
                    return {"summary": summary}
                finally:
                    if os.path.exists(temp_path):
<<<<<<< HEAD
                        try:
                            os.remove(temp_path)
                        except Exception:  # pragma: no cover
                            pass
            except Exception as e:  # pragma: no cover
                return {"summary": f"❌ 处理失败: {e}"}

    # ---- 缓存辅助 ----
    async def _get_cached(self, video_hash: str) -> Optional[str]:
        try:
            async with get_db_session() as session:  # type: ignore
                result = await session.execute(select(Videos).where(Videos.video_hash == video_hash))  # type: ignore
                obj: Optional[Videos] = result.scalar_one_or_none()  # type: ignore
                if obj and obj.vlm_processed and obj.description:
                    # 更新使用次数
                    try:
                        await session.execute(
                            update(Videos)
                            .where(Videos.id == obj.id)  # type: ignore
                            .values(count=obj.count + 1 if obj.count is not None else 1)
                        )
                        await session.commit()
                    except Exception:  # pragma: no cover
                        await session.rollback()
                    return obj.description
        except Exception:  # pragma: no cover
            pass
        return None
=======
                        os.unlink(temp_path)

                # 保存分析结果到数据库（仅保存成功的结果）
                if success and not result.startswith("❌"):
                    metadata = {"filename": filename, "file_size": len(video_bytes), "analysis_timestamp": time.time()}
                    self._store_video_result(video_hash=video_hash, description=result, metadata=metadata)
                    logger.info("✅ 分析结果已保存到数据库")
                else:
                    logger.warning("⚠️ 分析失败，不保存到数据库以便后续重试")

                # 处理完成，通知等待者并清理资源
                video_event.set()
                async with video_lock_manager:
                    # 清理资源
                    video_locks.pop(video_hash, None)
                    video_events.pop(video_hash, None)

                return {"summary": result}

        except Exception as e:
            error_msg = f"❌ 从字节数据分析视频失败: {str(e)}"
            logger.error(error_msg)
>>>>>>> 80d34f31

    async def _save_cache(self, video_hash: str, summary: str, file_size: int) -> None:
        try:
            async with get_db_session() as session:  # type: ignore
                stmt = insert(Videos).values(  # type: ignore
                    video_id="",
                    video_hash=video_hash,
                    description=summary,
                    count=1,
                    timestamp=time.time(),
                    vlm_processed=True,
                    duration=None,
                    frame_count=None,
                    fps=None,
                    resolution=None,
                    file_size=file_size,
                )
                try:
                    await session.execute(stmt)
                    await session.commit()
                    logger.debug(f"视频缓存写入 success hash={video_hash}")
                except sa_exc.IntegrityError:  # 可能并发已写入
                    await session.rollback()
                    logger.debug(f"视频缓存已存在 hash={video_hash}")
        except Exception:  # pragma: no cover
                logger.debug("视频缓存写入失败")


# ---- 外部接口 ----
_INSTANCE: Optional[VideoAnalyzer] = None


def get_video_analyzer() -> VideoAnalyzer:
    global _INSTANCE
    if _INSTANCE is None:
        _INSTANCE = VideoAnalyzer()
    return _INSTANCE


def is_video_analysis_available() -> bool:
    return True


def get_video_analysis_status() -> Dict[str, Any]:
    try:
        info = video.get_system_info()  # type: ignore[attr-defined]
    except Exception as e:  # pragma: no cover
        return {"available": False, "error": str(e)}
    inst = get_video_analyzer()
    return {
        "available": True,
        "system": info,
        "modes": ["auto", "batch", "sequential"],
        "max_frames_default": inst.max_frames,
        "implementation": "inkfox",
    }<|MERGE_RESOLUTION|>--- conflicted
+++ resolved
@@ -1,65 +1,54 @@
 #!/usr/bin/env python3
 # -*- coding: utf-8 -*-
-"""纯 inkfox 视频关键帧分析工具
-
-仅依赖 `inkfox.video` 提供的 Rust 扩展能力：
-    - extract_keyframes_from_video
-    - get_system_info
-
-功能：
-    - 关键帧提取 (base64, timestamp)
-    - 批量 / 逐帧 LLM 描述
-    - 自动模式 (<=3 帧批量，否则逐帧)
 """
-
-from __future__ import annotations
+视频分析器模块 - Rust优化版本
+集成了Rust视频关键帧提取模块，提供高性能的视频分析功能
+支持SIMD优化、多线程处理和智能关键帧检测
+"""
 
 import os
-import io
+import tempfile
 import asyncio
 import base64
-import tempfile
-from pathlib import Path
-from typing import List, Tuple, Optional, Dict, Any
 import hashlib
 import time
-
+import numpy as np
 from PIL import Image
-
+from pathlib import Path
+from typing import List, Tuple, Optional, Dict
+import io
+
+from src.llm_models.utils_model import LLMRequest
+from src.config.config import global_config, model_config
 from src.common.logger import get_logger
-from src.config.config import global_config, model_config
-from src.llm_models.utils_model import LLMRequest
-from src.common.database.sqlalchemy_models import Videos, get_db_session  # type: ignore
-from sqlalchemy import select, update, insert  # type: ignore
-from sqlalchemy import exc as sa_exc  # type: ignore
-
-# 简易并发控制：同一 hash 只处理一次
-_video_locks: Dict[str, asyncio.Lock] = {}
-_locks_guard = asyncio.Lock()
+from src.common.database.sqlalchemy_models import get_db_session, Videos
 
 logger = get_logger("utils_video")
 
-from inkfox import video
+# Rust模块可用性检测
+RUST_VIDEO_AVAILABLE = False
+try:
+    import rust_video
+
+    RUST_VIDEO_AVAILABLE = True
+    logger.info("✅ Rust 视频处理模块加载成功")
+except ImportError as e:
+    logger.warning(f"⚠️ Rust 视频处理模块加载失败: {e}")
+    logger.warning("⚠️ 视频识别功能将自动禁用")
+except Exception as e:
+    logger.error(f"❌ 加载Rust模块时发生错误: {e}")
+    RUST_VIDEO_AVAILABLE = False
+
+# 全局正在处理的视频哈希集合，用于防止重复处理
+processing_videos = set()
+processing_lock = asyncio.Lock()
+# 为每个视频hash创建独立的锁和事件
+video_locks = {}
+video_events = {}
+video_lock_manager = asyncio.Lock()
 
 
 class VideoAnalyzer:
-<<<<<<< HEAD
-    """基于 inkfox 的视频关键帧 + LLM 描述分析器"""
-
-    def __init__(self) -> None:
-        cfg = getattr(global_config, "video_analysis", object())
-        self.max_frames: int = getattr(cfg, "max_frames", 20)
-        self.frame_quality: int = getattr(cfg, "frame_quality", 85)
-        self.max_image_size: int = getattr(cfg, "max_image_size", 600)
-        self.enable_frame_timing: bool = getattr(cfg, "enable_frame_timing", True)
-        self.use_simd: bool = getattr(cfg, "rust_use_simd", True)
-        self.threads: int = getattr(cfg, "rust_threads", 0)
-        self.ffmpeg_path: str = getattr(cfg, "ffmpeg_path", "ffmpeg")
-        self.analysis_mode: str = getattr(cfg, "analysis_mode", "auto")
-        self.frame_analysis_delay: float = 0.3
-
-        # 人格与提示模板
-=======
     """优化的视频分析器类"""
 
     def __init__(self):
@@ -112,29 +101,36 @@
         self.ffmpeg_path = getattr(config, "ffmpeg_path", "ffmpeg")
 
         # 从personality配置中获取人格信息
->>>>>>> 80d34f31
-        try:
-            persona = global_config.personality
-            self.personality_core = getattr(persona, "personality_core", "是一个积极向上的女大学生")
-            self.personality_side = getattr(persona, "personality_side", "用一句话或几句话描述人格的侧面特点")
-        except Exception:  # pragma: no cover
+        try:
+            personality_config = global_config.personality
+            self.personality_core = getattr(personality_config, "personality_core", "是一个积极向上的女大学生")
+            self.personality_side = getattr(
+                personality_config, "personality_side", "用一句话或几句话描述人格的侧面特点"
+            )
+        except AttributeError:
+            # 如果没有personality配置，使用默认值
             self.personality_core = "是一个积极向上的女大学生"
             self.personality_side = "用一句话或几句话描述人格的侧面特点"
 
         self.batch_analysis_prompt = getattr(
-            cfg,
+            config,
             "batch_analysis_prompt",
-            """请以第一人称视角阅读这些按时间顺序提取的关键帧。\n核心：{personality_core}\n人格：{personality_side}\n请详细描述视频(主题/人物与场景/动作与时间线/视觉风格/情绪氛围/特殊元素)。""",
+            """请以第一人称的视角来观看这一个视频，你看到的这些是从视频中按时间顺序提取的关键帧。
+
+你的核心人设是：{personality_core}。
+你的人格细节是：{personality_side}。
+
+请提供详细的视频内容描述，涵盖以下方面：
+1. 视频的整体内容和主题
+2. 主要人物、对象和场景描述
+3. 动作、情节和时间线发展
+4. 视觉风格和艺术特点
+5. 整体氛围和情感表达
+6. 任何特殊的视觉效果或文字内容
+
+请用中文回答，结果要详细准确。""",
         )
 
-<<<<<<< HEAD
-        try:
-            self.video_llm = LLMRequest(
-                model_set=model_config.model_task_config.video_analysis, request_type="video_analysis"
-            )
-        except Exception:
-            self.video_llm = LLMRequest(model_set=model_config.model_task_config.vlm, request_type="vlm")
-=======
         # 新增的线程池配置
         self.use_multiprocessing = getattr(config, "use_multiprocessing", True)
         self.max_workers = getattr(config, "max_workers", 2)
@@ -225,69 +221,325 @@
         if description.startswith("❌"):
             logger.warning(f"⚠️ 检测到错误信息，不保存到数据库: {description[:50]}...")
             return None
->>>>>>> 80d34f31
-
-        self._log_system()
-
-    # ---- 系统信息 ----
-    def _log_system(self) -> None:
-        try:
-            info = video.get_system_info()  # type: ignore[attr-defined]
-            logger.info(
-                f"inkfox: threads={info.get('threads')} version={info.get('version')} simd={info.get('simd_supported')}"
+
+        try:
+            with get_db_session() as session:
+                # 只根据video_hash查找
+                existing_video = session.query(Videos).filter(Videos.video_hash == video_hash).first()
+
+                if existing_video:
+                    # 如果已存在，更新描述和计数
+                    existing_video.description = description
+                    existing_video.count += 1
+                    existing_video.timestamp = time.time()
+                    if metadata:
+                        existing_video.duration = metadata.get("duration")
+                        existing_video.frame_count = metadata.get("frame_count")
+                        existing_video.fps = metadata.get("fps")
+                        existing_video.resolution = metadata.get("resolution")
+                        existing_video.file_size = metadata.get("file_size")
+                    session.commit()
+                    session.refresh(existing_video)
+                    logger.info(f"✅ 更新已存在的视频记录，hash: {video_hash[:16]}..., count: {existing_video.count}")
+                    return existing_video
+                else:
+                    video_record = Videos(
+                        video_hash=video_hash, description=description, timestamp=time.time(), count=1
+                    )
+                    if metadata:
+                        video_record.duration = metadata.get("duration")
+                        video_record.frame_count = metadata.get("frame_count")
+                        video_record.fps = metadata.get("fps")
+                        video_record.resolution = metadata.get("resolution")
+                        video_record.file_size = metadata.get("file_size")
+
+                    session.add(video_record)
+                    session.commit()
+                    session.refresh(video_record)
+                    logger.info(f"✅ 新视频分析结果已保存到数据库，hash: {video_hash[:16]}...")
+                    return video_record
+        except Exception as e:
+            logger.error(f"❌ 存储视频分析结果时出错: {e}")
+            return None
+
+    def set_analysis_mode(self, mode: str):
+        """设置分析模式"""
+        if mode in ["batch", "sequential", "auto"]:
+            self.analysis_mode = mode
+            # logger.info(f"分析模式已设置为: {mode}")
+        else:
+            logger.warning(f"无效的分析模式: {mode}")
+
+    async def extract_frames(self, video_path: str) -> List[Tuple[str, float]]:
+        """提取视频帧 - 智能选择最佳实现"""
+        # 检查是否应该使用Rust实现
+        if RUST_VIDEO_AVAILABLE and self.frame_extraction_mode == "keyframe":
+            # 优先尝试Rust关键帧提取
+            try:
+                return await self._extract_frames_rust_advanced(video_path)
+            except Exception as e:
+                logger.warning(f"Rust高级接口失败: {e}，尝试基础接口")
+                try:
+                    return await self._extract_frames_rust(video_path)
+                except Exception as e2:
+                    logger.warning(f"Rust基础接口也失败: {e2}，降级到Python实现")
+                    return await self._extract_frames_python_fallback(video_path)
+        else:
+            # 使用Python实现（支持time_interval和fixed_number模式）
+            if not RUST_VIDEO_AVAILABLE:
+                logger.info("🔄 Rust模块不可用，使用Python抽帧实现")
+            else:
+                logger.info(f"🔄 抽帧模式为 {self.frame_extraction_mode}，使用Python抽帧实现")
+            return await self._extract_frames_python_fallback(video_path)
+
+    async def _extract_frames_rust_advanced(self, video_path: str) -> List[Tuple[str, float]]:
+        """使用 Rust 高级接口的帧提取"""
+        try:
+            logger.info("🔄 使用 Rust 高级接口提取关键帧...")
+
+            # 创建 Rust 视频处理器，使用配置参数
+            extractor = rust_video.VideoKeyframeExtractor(
+                ffmpeg_path=self.ffmpeg_path,
+                threads=self.rust_threads,
+                verbose=False,  # 使用固定值，不需要配置
             )
-        except Exception as e:  # pragma: no cover
-            logger.debug(f"获取系统信息失败: {e}")
-
-    # ---- 关键帧提取 ----
-    async def extract_keyframes(self, video_path: str) -> List[Tuple[str, float]]:
-        """提取关键帧并返回 (base64, timestamp_seconds) 列表"""
-        with tempfile.TemporaryDirectory() as tmp:
-            result = video.extract_keyframes_from_video(  # type: ignore[attr-defined]
+
+            # 1. 提取所有帧
+            frames_data, width, height = extractor.extract_frames(
                 video_path=video_path,
-                output_dir=tmp,
-                max_keyframes=self.max_frames * 2,  # 先多抓一点再截断
-                max_save=self.max_frames,
-                ffmpeg_path=self.ffmpeg_path,
-                use_simd=self.use_simd,
-                threads=self.threads,
-                verbose=False,
+                max_frames=self.max_frames * 3,  # 提取更多帧用于关键帧检测
             )
-            files = sorted(Path(tmp).glob("keyframe_*.jpg"))[: self.max_frames]
-            total_ms = getattr(result, "total_time_ms", 0)
-            frames: List[Tuple[str, float]] = []
-            for i, f in enumerate(files):
-                img = Image.open(f).convert("RGB")
-                if max(img.size) > self.max_image_size:
-                    scale = self.max_image_size / max(img.size)
-                    img = img.resize((int(img.width * scale), int(img.height * scale)), Image.Resampling.LANCZOS)
-                buf = io.BytesIO()
-                img.save(buf, format="JPEG", quality=self.frame_quality)
-                b64 = base64.b64encode(buf.getvalue()).decode()
-                ts = (i / max(1, len(files) - 1)) * (total_ms / 1000.0) if total_ms else float(i)
-                frames.append((b64, ts))
+
+            logger.info(f"提取到 {len(frames_data)} 帧，视频尺寸: {width}x{height}")
+
+            # 2. 检测关键帧，使用配置参数
+            keyframe_indices = extractor.extract_keyframes(
+                frames=frames_data,
+                threshold=self.rust_keyframe_threshold,
+                use_simd=self.rust_use_simd,
+                block_size=self.rust_block_size,
+            )
+
+            logger.info(f"检测到 {len(keyframe_indices)} 个关键帧")
+
+            # 3. 转换选定的关键帧为 base64
+            frames = []
+            frame_count = 0
+
+            for idx in keyframe_indices[: self.max_frames]:
+                if idx < len(frames_data):
+                    try:
+                        frame = frames_data[idx]
+                        frame_data = frame.get_data()
+
+                        # 将灰度数据转换为PIL图像
+                        frame_array = np.frombuffer(frame_data, dtype=np.uint8).reshape((frame.height, frame.width))
+                        pil_image = Image.fromarray(
+                            frame_array,
+                            mode="L",  # 灰度模式
+                        )
+
+                        # 转换为RGB模式以便保存为JPEG
+                        pil_image = pil_image.convert("RGB")
+
+                        # 调整图像大小
+                        if max(pil_image.size) > self.max_image_size:
+                            ratio = self.max_image_size / max(pil_image.size)
+                            new_size = tuple(int(dim * ratio) for dim in pil_image.size)
+                            pil_image = pil_image.resize(new_size, Image.Resampling.LANCZOS)
+
+                        # 转换为 base64
+                        buffer = io.BytesIO()
+                        pil_image.save(buffer, format="JPEG", quality=self.frame_quality)
+                        frame_base64 = base64.b64encode(buffer.getvalue()).decode("utf-8")
+
+                        # 估算时间戳
+                        estimated_timestamp = frame.frame_number * (1.0 / 30.0)  # 假设30fps
+
+                        frames.append((frame_base64, estimated_timestamp))
+                        frame_count += 1
+
+                        logger.debug(
+                            f"处理关键帧 {frame_count}: 帧号 {frame.frame_number}, 时间 {estimated_timestamp:.2f}s"
+                        )
+
+                    except Exception as e:
+                        logger.error(f"处理关键帧 {idx} 失败: {e}")
+                        continue
+
+            logger.info(f"✅ Rust 高级提取完成: {len(frames)} 关键帧")
             return frames
 
-    # ---- 批量分析 ----
-    async def _analyze_batch(self, frames: List[Tuple[str, float]], question: Optional[str]) -> str:
-        from src.llm_models.payload_content.message import MessageBuilder, RoleType
-        from src.llm_models.utils_model import RequestType
+        except Exception as e:
+            logger.error(f"❌ Rust 高级帧提取失败: {e}")
+            # 回退到基础方法
+            logger.info("回退到基础 Rust 方法")
+            return await self._extract_frames_rust(video_path)
+
+    async def _extract_frames_rust(self, video_path: str) -> List[Tuple[str, float]]:
+        """使用 Rust 实现的帧提取"""
+        try:
+            logger.info("🔄 使用 Rust 模块提取关键帧...")
+
+            # 创建临时输出目录
+            with tempfile.TemporaryDirectory() as temp_dir:
+                # 使用便捷函数进行关键帧提取，使用配置参数
+                result = rust_video.extract_keyframes_from_video(
+                    video_path=video_path,
+                    output_dir=temp_dir,
+                    threshold=self.rust_keyframe_threshold,
+                    max_frames=self.max_frames * 2,  # 提取更多帧以便筛选
+                    max_save=self.max_frames,
+                    ffmpeg_path=self.ffmpeg_path,
+                    use_simd=self.rust_use_simd,
+                    threads=self.rust_threads,
+                    verbose=False,  # 使用固定值，不需要配置
+                )
+
+                logger.info(
+                    f"Rust 处理完成: 总帧数 {result.total_frames}, 关键帧 {result.keyframes_extracted}, 处理速度 {result.processing_fps:.1f} FPS"
+                )
+
+                # 转换保存的关键帧为 base64 格式
+                frames = []
+                temp_dir_path = Path(temp_dir)
+
+                # 获取所有保存的关键帧文件
+                keyframe_files = sorted(temp_dir_path.glob("keyframe_*.jpg"))
+
+                for i, keyframe_file in enumerate(keyframe_files):
+                    if len(frames) >= self.max_frames:
+                        break
+
+                    try:
+                        # 读取关键帧文件
+                        with open(keyframe_file, "rb") as f:
+                            image_data = f.read()
+
+                        # 转换为 PIL 图像并压缩
+                        pil_image = Image.open(io.BytesIO(image_data))
+
+                        # 调整图像大小
+                        if max(pil_image.size) > self.max_image_size:
+                            ratio = self.max_image_size / max(pil_image.size)
+                            new_size = tuple(int(dim * ratio) for dim in pil_image.size)
+                            pil_image = pil_image.resize(new_size, Image.Resampling.LANCZOS)
+
+                        # 转换为 base64
+                        buffer = io.BytesIO()
+                        pil_image.save(buffer, format="JPEG", quality=self.frame_quality)
+                        frame_base64 = base64.b64encode(buffer.getvalue()).decode("utf-8")
+
+                        # 估算时间戳（基于帧索引和总时长）
+                        if result.total_frames > 0:
+                            # 假设关键帧在时间上均匀分布
+                            estimated_timestamp = (i * result.total_time_ms / 1000.0) / result.keyframes_extracted
+                        else:
+                            estimated_timestamp = i * 1.0  # 默认每秒一帧
+
+                        frames.append((frame_base64, estimated_timestamp))
+
+                        logger.debug(f"处理关键帧 {i + 1}: 估算时间 {estimated_timestamp:.2f}s")
+
+                    except Exception as e:
+                        logger.error(f"处理关键帧 {keyframe_file.name} 失败: {e}")
+                        continue
+
+                logger.info(f"✅ Rust 提取完成: {len(frames)} 关键帧")
+                return frames
+
+        except Exception as e:
+            logger.error(f"❌ Rust 帧提取失败: {e}")
+            raise e
+
+    async def _extract_frames_python_fallback(self, video_path: str) -> List[Tuple[str, float]]:
+        """Python降级抽帧实现 - 支持多种抽帧模式"""
+        try:
+            # 导入旧版本分析器
+            from .utils_video_legacy import get_legacy_video_analyzer
+
+            logger.info("🔄 使用Python降级抽帧实现...")
+            legacy_analyzer = get_legacy_video_analyzer()
+
+            # 同步配置参数
+            legacy_analyzer.max_frames = self.max_frames
+            legacy_analyzer.frame_quality = self.frame_quality
+            legacy_analyzer.max_image_size = self.max_image_size
+            legacy_analyzer.frame_extraction_mode = self.frame_extraction_mode
+            legacy_analyzer.frame_interval_seconds = self.frame_interval_seconds
+            legacy_analyzer.use_multiprocessing = self.use_multiprocessing
+
+            # 使用旧版本的抽帧功能
+            frames = await legacy_analyzer.extract_frames(video_path)
+
+            logger.info(f"✅ Python降级抽帧完成: {len(frames)} 帧")
+            return frames
+
+        except Exception as e:
+            logger.error(f"❌ Python降级抽帧失败: {e}")
+            return []
+
+    async def analyze_frames_batch(self, frames: List[Tuple[str, float]], user_question: str = None) -> str:
+        """批量分析所有帧"""
+        logger.info(f"开始批量分析{len(frames)}帧")
+
+        if not frames:
+            return "❌ 没有可分析的帧"
+
+        # 构建提示词并格式化人格信息，要不然占位符的那个会爆炸
         prompt = self.batch_analysis_prompt.format(
             personality_core=self.personality_core, personality_side=self.personality_side
         )
-        if question:
-            prompt += f"\n用户关注: {question}"
-        desc = [
-            (f"第{i+1}帧 (时间: {ts:.2f}s)" if self.enable_frame_timing else f"第{i+1}帧")
-            for i, (_b, ts) in enumerate(frames)
-        ]
-        prompt += "\n帧列表: " + ", ".join(desc)
-        mb = MessageBuilder().set_role(RoleType.User).add_text_content(prompt)
-        for b64, _ in frames:
-            mb.add_image_content("jpeg", b64)
-        message = mb.build()
+
+        if user_question:
+            prompt += f"\n\n用户问题: {user_question}"
+
+        # 添加帧信息到提示词
+        frame_info = []
+        for i, (_frame_base64, timestamp) in enumerate(frames):
+            if self.enable_frame_timing:
+                frame_info.append(f"第{i + 1}帧 (时间: {timestamp:.2f}s)")
+            else:
+                frame_info.append(f"第{i + 1}帧")
+
+        prompt += f"\n\n视频包含{len(frames)}帧图像：{', '.join(frame_info)}"
+        prompt += "\n\n请基于所有提供的帧图像进行综合分析，关注并描述视频的完整内容和故事发展。"
+
+        try:
+            # 使用多图片分析
+            response = await self._analyze_multiple_frames(frames, prompt)
+            logger.info("✅ 视频识别完成")
+            return response
+
+        except Exception as e:
+            logger.error(f"❌ 视频识别失败: {e}")
+            raise e
+
+    async def _analyze_multiple_frames(self, frames: List[Tuple[str, float]], prompt: str) -> str:
+        """使用多图片分析方法"""
+        logger.info(f"开始构建包含{len(frames)}帧的分析请求")
+
+        # 导入MessageBuilder用于构建多图片消息
+        from src.llm_models.payload_content.message import MessageBuilder, RoleType
+        from src.llm_models.utils_model import RequestType
+
+        # 构建包含多张图片的消息
+        message_builder = MessageBuilder().set_role(RoleType.User).add_text_content(prompt)
+
+        # 添加所有帧图像
+        for _i, (frame_base64, _timestamp) in enumerate(frames):
+            message_builder.add_image_content("jpeg", frame_base64)
+            # logger.info(f"已添加第{i+1}帧到分析请求 (时间: {timestamp:.2f}s, 图片大小: {len(frame_base64)} chars)")
+
+        message = message_builder.build()
+        # logger.info(f"✅ 多帧消息构建完成，包含{len(frames)}张图片")
+
+        # 获取模型信息和客户端
         model_info, api_provider, client = self.video_llm._select_model()
-        resp = await self.video_llm._execute_request(
+        # logger.info(f"使用模型: {model_info.name} 进行多帧分析")
+
+        # 直接执行多图片请求
+        api_response = await self.video_llm._execute_request(
             api_provider=api_provider,
             client=client,
             request_type=RequestType.RESPONSE,
@@ -296,121 +548,202 @@
             temperature=None,
             max_tokens=None,
         )
-        return resp.content or "❌ 未获得响应"
-
-    # ---- 逐帧分析 ----
-    async def _analyze_sequential(self, frames: List[Tuple[str, float]], question: Optional[str]) -> str:
-        results: List[str] = []
-        for i, (b64, ts) in enumerate(frames):
-            prompt = f"分析第{i+1}帧" + (f" (时间: {ts:.2f}s)" if self.enable_frame_timing else "")
-            if question:
-                prompt += f"\n关注: {question}"
+
+        logger.info(f"视频识别完成，响应长度: {len(api_response.content or '')} ")
+        return api_response.content or "❌ 未获得响应内容"
+
+    async def analyze_frames_sequential(self, frames: List[Tuple[str, float]], user_question: str = None) -> str:
+        """逐帧分析并汇总"""
+        logger.info(f"开始逐帧分析{len(frames)}帧")
+
+        frame_analyses = []
+
+        for i, (frame_base64, timestamp) in enumerate(frames):
             try:
-                text, _ = await self.video_llm.generate_response_for_image(
-                    prompt=prompt, image_base64=b64, image_format="jpeg"
+                prompt = f"请分析这个视频的第{i + 1}帧"
+                if self.enable_frame_timing:
+                    prompt += f" (时间: {timestamp:.2f}s)"
+                prompt += "。描述你看到的内容，包括人物、动作、场景、文字等。"
+
+                if user_question:
+                    prompt += f"\n特别关注: {user_question}"
+
+                response, _ = await self.video_llm.generate_response_for_image(
+                    prompt=prompt, image_base64=frame_base64, image_format="jpeg"
                 )
-                results.append(f"第{i+1}帧: {text}")
-            except Exception as e:  # pragma: no cover
-                results.append(f"第{i+1}帧: 失败 {e}")
-            if i < len(frames) - 1:
-                await asyncio.sleep(self.frame_analysis_delay)
-        summary_prompt = "基于以下逐帧结果给出完整总结:\n\n" + "\n".join(results)
-        try:
-            final, _ = await self.video_llm.generate_response_for_image(
-                prompt=summary_prompt, image_base64=frames[-1][0], image_format="jpeg"
-            )
-            return final
-        except Exception:  # pragma: no cover
-            return "\n".join(results)
-
-    # ---- 主入口 ----
-    async def analyze_video(self, video_path: str, question: Optional[str] = None) -> Tuple[bool, str]:
-        if not os.path.exists(video_path):
-            return False, "❌ 文件不存在"
-        frames = await self.extract_keyframes(video_path)
-        if not frames:
-            return False, "❌ 未提取到关键帧"
-        mode = self.analysis_mode
-        if mode == "auto":
-            mode = "batch" if len(frames) <= 20 else "sequential"
-        text = await (self._analyze_batch(frames, question) if mode == "batch" else self._analyze_sequential(frames, question))
-        return True, text
+
+                frame_analyses.append(f"第{i + 1}帧 ({timestamp:.2f}s): {response}")
+                logger.debug(f"✅ 第{i + 1}帧分析完成")
+
+                # API调用间隔
+                if i < len(frames) - 1:
+                    await asyncio.sleep(self.frame_analysis_delay)
+
+            except Exception as e:
+                logger.error(f"❌ 第{i + 1}帧分析失败: {e}")
+                frame_analyses.append(f"第{i + 1}帧: 分析失败 - {e}")
+
+        # 生成汇总
+        logger.info("开始生成汇总分析")
+        summary_prompt = f"""基于以下各帧的分析结果，请提供一个完整的视频内容总结：
+
+{chr(10).join(frame_analyses)}
+
+请综合所有帧的信息，描述视频的整体内容、故事线、主要元素和特点。"""
+
+        if user_question:
+            summary_prompt += f"\n特别回答用户的问题: {user_question}"
+
+        try:
+            # 使用最后一帧进行汇总分析
+            if frames:
+                last_frame_base64, _ = frames[-1]
+                summary, _ = await self.video_llm.generate_response_for_image(
+                    prompt=summary_prompt, image_base64=last_frame_base64, image_format="jpeg"
+                )
+                logger.info("✅ 逐帧分析和汇总完成")
+                return summary
+            else:
+                return "❌ 没有可用于汇总的帧"
+        except Exception as e:
+            logger.error(f"❌ 汇总分析失败: {e}")
+            # 如果汇总失败，返回各帧分析结果
+            return f"视频逐帧分析结果：\n\n{chr(10).join(frame_analyses)}"
+
+    async def analyze_video(self, video_path: str, user_question: str = None) -> Tuple[bool, str]:
+        """分析视频的主要方法
+
+        Returns:
+            Tuple[bool, str]: (是否成功, 分析结果或错误信息)
+        """
+        if self.disabled:
+            error_msg = "❌ 视频分析功能已禁用：没有可用的视频处理实现"
+            logger.warning(error_msg)
+            return (False, error_msg)
+
+        try:
+            logger.info(f"开始分析视频: {os.path.basename(video_path)}")
+
+            # 提取帧
+            frames = await self.extract_frames(video_path)
+            if not frames:
+                error_msg = "❌ 无法从视频中提取有效帧"
+                return (False, error_msg)
+
+            # 根据模式选择分析方法
+            if self.analysis_mode == "auto":
+                # 智能选择：少于等于3帧用批量，否则用逐帧
+                mode = "batch" if len(frames) <= 3 else "sequential"
+                logger.info(f"自动选择分析模式: {mode} (基于{len(frames)}帧)")
+            else:
+                mode = self.analysis_mode
+
+            # 执行分析
+            if mode == "batch":
+                result = await self.analyze_frames_batch(frames, user_question)
+            else:  # sequential
+                result = await self.analyze_frames_sequential(frames, user_question)
+
+            logger.info("✅ 视频分析完成")
+            return (True, result)
+
+        except Exception as e:
+            error_msg = f"❌ 视频分析失败: {str(e)}"
+            logger.error(error_msg)
+            return (False, error_msg)
 
     async def analyze_video_from_bytes(
-        self,
-        video_bytes: bytes,
-        filename: Optional[str] = None,
-        prompt: Optional[str] = None,
-        question: Optional[str] = None,
+        self, video_bytes: bytes, filename: str = None, user_question: str = None, prompt: str = None
     ) -> Dict[str, str]:
-        """从内存字节分析视频，兼容旧调用 (prompt / question 二选一) 返回 {"summary": str}."""
-        if not video_bytes:
-            return {"summary": "❌ 空视频数据"}
-        # 兼容参数：prompt 优先，其次 question
-        q = prompt if prompt is not None else question
-        video_hash = hashlib.sha256(video_bytes).hexdigest()
-
-        # 查缓存（第一次，未加锁）
-        cached = await self._get_cached(video_hash)
-        if cached:
-            logger.info(f"视频缓存命中(预检查) hash={video_hash[:16]}")
-            return {"summary": cached}
-
-        # 获取锁避免重复处理
-        async with _locks_guard:
-            lock = _video_locks.get(video_hash)
-            if lock is None:
-                lock = asyncio.Lock()
-                _video_locks[video_hash] = lock
-        async with lock:
-            # 双检缓存
-            cached2 = await self._get_cached(video_hash)
-            if cached2:
-                logger.info(f"视频缓存命中(锁后) hash={video_hash[:16]}")
-                return {"summary": cached2}
-
-            try:
-                with tempfile.NamedTemporaryFile(delete=False) as fp:
-                    fp.write(video_bytes)
-                    temp_path = fp.name
+        """从字节数据分析视频
+
+        Args:
+            video_bytes: 视频字节数据
+            filename: 文件名（可选，仅用于日志）
+            user_question: 用户问题（旧参数名，保持兼容性）
+            prompt: 提示词（新参数名，与系统调用保持一致）
+
+        Returns:
+            Dict[str, str]: 包含分析结果的字典，格式为 {"summary": "分析结果"}
+        """
+        if self.disabled:
+            return {"summary": "❌ 视频分析功能已禁用：没有可用的视频处理实现"}
+
+        video_hash = None
+        video_event = None
+
+        try:
+            logger.info("开始从字节数据分析视频")
+
+            # 兼容性处理：如果传入了prompt参数，使用prompt；否则使用user_question
+            question = prompt if prompt is not None else user_question
+
+            # 检查视频数据是否有效
+            if not video_bytes:
+                return {"summary": "❌ 视频数据为空"}
+
+            # 计算视频hash值
+            video_hash = self._calculate_video_hash(video_bytes)
+            logger.info(f"视频hash: {video_hash}")
+
+            # 改进的并发控制：使用每个视频独立的锁和事件
+            async with video_lock_manager:
+                if video_hash not in video_locks:
+                    video_locks[video_hash] = asyncio.Lock()
+                    video_events[video_hash] = asyncio.Event()
+
+                video_lock = video_locks[video_hash]
+                video_event = video_events[video_hash]
+
+            # 尝试获取该视频的专用锁
+            if video_lock.locked():
+                logger.info(f"⏳ 相同视频正在处理中，等待处理完成... (hash: {video_hash[:16]}...)")
                 try:
-                    ok, summary = await self.analyze_video(temp_path, q)
-                    # 写入缓存（仅成功）
-                    if ok:
-                        await self._save_cache(video_hash, summary, len(video_bytes))
-                    return {"summary": summary}
+                    # 等待处理完成的事件信号，最多等待60秒
+                    await asyncio.wait_for(video_event.wait(), timeout=60.0)
+                    logger.info("✅ 等待结束，检查是否有处理结果")
+
+                    # 检查是否有结果了
+                    existing_video = self._check_video_exists(video_hash)
+                    if existing_video:
+                        logger.info(f"✅ 找到了处理结果，直接返回 (id: {existing_video.id})")
+                        return {"summary": existing_video.description}
+                    else:
+                        logger.warning("⚠️ 等待完成但未找到结果，可能处理失败")
+                except asyncio.TimeoutError:
+                    logger.warning("⚠️ 等待超时(60秒)，放弃等待")
+
+            # 获取锁开始处理
+            async with video_lock:
+                logger.info(f"🔒 获得视频处理锁，开始处理 (hash: {video_hash[:16]}...)")
+
+                # 再次检查数据库（可能在等待期间已经有结果了）
+                existing_video = self._check_video_exists(video_hash)
+                if existing_video:
+                    logger.info(f"✅ 获得锁后发现已有结果，直接返回 (id: {existing_video.id})")
+                    video_event.set()  # 通知其他等待者
+                    return {"summary": existing_video.description}
+
+                # 未找到已存在记录，开始新的分析
+                logger.info("未找到已存在的视频记录，开始新的分析")
+
+                # 创建临时文件进行分析
+                with tempfile.NamedTemporaryFile(delete=False, suffix=".mp4") as temp_file:
+                    temp_file.write(video_bytes)
+                    temp_path = temp_file.name
+
+                try:
+                    # 检查临时文件是否创建成功
+                    if not os.path.exists(temp_path):
+                        video_event.set()  # 通知等待者
+                        return {"summary": "❌ 临时文件创建失败"}
+
+                    # 使用临时文件进行分析
+                    success, result = await self.analyze_video(temp_path, question)
+
                 finally:
+                    # 清理临时文件
                     if os.path.exists(temp_path):
-<<<<<<< HEAD
-                        try:
-                            os.remove(temp_path)
-                        except Exception:  # pragma: no cover
-                            pass
-            except Exception as e:  # pragma: no cover
-                return {"summary": f"❌ 处理失败: {e}"}
-
-    # ---- 缓存辅助 ----
-    async def _get_cached(self, video_hash: str) -> Optional[str]:
-        try:
-            async with get_db_session() as session:  # type: ignore
-                result = await session.execute(select(Videos).where(Videos.video_hash == video_hash))  # type: ignore
-                obj: Optional[Videos] = result.scalar_one_or_none()  # type: ignore
-                if obj and obj.vlm_processed and obj.description:
-                    # 更新使用次数
-                    try:
-                        await session.execute(
-                            update(Videos)
-                            .where(Videos.id == obj.id)  # type: ignore
-                            .values(count=obj.count + 1 if obj.count is not None else 1)
-                        )
-                        await session.commit()
-                    except Exception:  # pragma: no cover
-                        await session.rollback()
-                    return obj.description
-        except Exception:  # pragma: no cover
-            pass
-        return None
-=======
                         os.unlink(temp_path)
 
                 # 保存分析结果到数据库（仅保存成功的结果）
@@ -433,60 +766,147 @@
         except Exception as e:
             error_msg = f"❌ 从字节数据分析视频失败: {str(e)}"
             logger.error(error_msg)
->>>>>>> 80d34f31
-
-    async def _save_cache(self, video_hash: str, summary: str, file_size: int) -> None:
-        try:
-            async with get_db_session() as session:  # type: ignore
-                stmt = insert(Videos).values(  # type: ignore
-                    video_id="",
-                    video_hash=video_hash,
-                    description=summary,
-                    count=1,
-                    timestamp=time.time(),
-                    vlm_processed=True,
-                    duration=None,
-                    frame_count=None,
-                    fps=None,
-                    resolution=None,
-                    file_size=file_size,
-                )
-                try:
-                    await session.execute(stmt)
-                    await session.commit()
-                    logger.debug(f"视频缓存写入 success hash={video_hash}")
-                except sa_exc.IntegrityError:  # 可能并发已写入
-                    await session.rollback()
-                    logger.debug(f"视频缓存已存在 hash={video_hash}")
-        except Exception:  # pragma: no cover
-                logger.debug("视频缓存写入失败")
-
-
-# ---- 外部接口 ----
-_INSTANCE: Optional[VideoAnalyzer] = None
+
+            # 不保存错误信息到数据库，允许后续重试
+            logger.info("💡 错误信息不保存到数据库，允许后续重试")
+
+            # 处理失败，通知等待者并清理资源
+            try:
+                if video_hash and video_event:
+                    async with video_lock_manager:
+                        if video_hash in video_events:
+                            video_events[video_hash].set()
+                        video_locks.pop(video_hash, None)
+                        video_events.pop(video_hash, None)
+            except Exception as cleanup_e:
+                logger.error(f"❌ 清理锁资源失败: {cleanup_e}")
+
+            return {"summary": error_msg}
+
+    def is_supported_video(self, file_path: str) -> bool:
+        """检查是否为支持的视频格式"""
+        supported_formats = {".mp4", ".avi", ".mov", ".mkv", ".flv", ".wmv", ".m4v", ".3gp", ".webm"}
+        return Path(file_path).suffix.lower() in supported_formats
+
+    def get_processing_capabilities(self) -> Dict[str, any]:
+        """获取处理能力信息"""
+        if not RUST_VIDEO_AVAILABLE:
+            return {"error": "Rust视频处理模块不可用", "available": False, "reason": "rust_video模块未安装或加载失败"}
+
+        try:
+            system_info = rust_video.get_system_info()
+
+            # 创建一个临时的extractor来获取CPU特性
+            extractor = rust_video.VideoKeyframeExtractor(threads=0, verbose=False)
+            cpu_features = extractor.get_cpu_features()
+
+            capabilities = {
+                "system": {
+                    "threads": system_info.get("threads", 0),
+                    "rust_version": system_info.get("version", "unknown"),
+                },
+                "cpu_features": cpu_features,
+                "recommended_settings": self._get_recommended_settings(cpu_features),
+                "analysis_modes": ["auto", "batch", "sequential"],
+                "supported_formats": [".mp4", ".avi", ".mov", ".mkv", ".flv", ".wmv", ".m4v", ".3gp", ".webm"],
+                "available": True,
+            }
+
+            return capabilities
+
+        except Exception as e:
+            logger.error(f"获取处理能力信息失败: {e}")
+            return {"error": str(e), "available": False}
+
+    def _get_recommended_settings(self, cpu_features: Dict[str, bool]) -> Dict[str, any]:
+        """根据CPU特性推荐最佳设置"""
+        settings = {
+            "use_simd": any(cpu_features.values()),
+            "block_size": 8192,
+            "threads": 0,  # 自动检测
+        }
+
+        # 根据CPU特性调整设置
+        if cpu_features.get("avx2", False):
+            settings["block_size"] = 16384  # AVX2支持更大的块
+            settings["optimization_level"] = "avx2"
+        elif cpu_features.get("sse2", False):
+            settings["block_size"] = 8192
+            settings["optimization_level"] = "sse2"
+        else:
+            settings["use_simd"] = False
+            settings["block_size"] = 4096
+            settings["optimization_level"] = "scalar"
+
+        return settings
+
+
+# 全局实例
+_video_analyzer = None
 
 
 def get_video_analyzer() -> VideoAnalyzer:
-    global _INSTANCE
-    if _INSTANCE is None:
-        _INSTANCE = VideoAnalyzer()
-    return _INSTANCE
+    """获取视频分析器实例（单例模式）"""
+    global _video_analyzer
+    if _video_analyzer is None:
+        _video_analyzer = VideoAnalyzer()
+    return _video_analyzer
 
 
 def is_video_analysis_available() -> bool:
-    return True
-
-
-def get_video_analysis_status() -> Dict[str, Any]:
+    """检查视频分析功能是否可用
+
+    Returns:
+        bool: 如果有任何可用的视频处理实现则返回True
+    """
+    # 现在即使Rust模块不可用，也可以使用Python降级实现
     try:
-        info = video.get_system_info()  # type: ignore[attr-defined]
-    except Exception as e:  # pragma: no cover
-        return {"available": False, "error": str(e)}
-    inst = get_video_analyzer()
-    return {
-        "available": True,
-        "system": info,
-        "modes": ["auto", "batch", "sequential"],
-        "max_frames_default": inst.max_frames,
-        "implementation": "inkfox",
-    }+        import cv2
+
+        return True
+    except ImportError:
+        return False
+
+
+def get_video_analysis_status() -> Dict[str, any]:
+    """获取视频分析功能的详细状态信息
+
+    Returns:
+        Dict[str, any]: 包含功能状态信息的字典
+    """
+    # 检查OpenCV是否可用
+    opencv_available = False
+    try:
+        import cv2
+
+        opencv_available = True
+    except ImportError:
+        pass
+
+    status = {
+        "available": opencv_available or RUST_VIDEO_AVAILABLE,
+        "implementations": {
+            "rust_keyframe": {
+                "available": RUST_VIDEO_AVAILABLE,
+                "description": "Rust智能关键帧提取",
+                "supported_modes": ["keyframe"],
+            },
+            "python_legacy": {
+                "available": opencv_available,
+                "description": "Python传统抽帧方法",
+                "supported_modes": ["fixed_number", "time_interval"],
+            },
+        },
+        "supported_modes": [],
+    }
+
+    # 汇总支持的模式
+    if RUST_VIDEO_AVAILABLE:
+        status["supported_modes"].extend(["keyframe"])
+    if opencv_available:
+        status["supported_modes"].extend(["fixed_number", "time_interval"])
+
+    if not status["available"]:
+        status.update({"error": "没有可用的视频处理实现", "solution": "请安装opencv-python或rust_video模块"})
+
+    return status