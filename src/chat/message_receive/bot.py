import traceback
import os
import re

from typing import Dict, Any, Optional
from maim_message import UserInfo

from src.common.logger import get_logger
from src.config.config import global_config
from src.mood.mood_manager import mood_manager  # 导入情绪管理器
from src.chat.message_receive.chat_stream import get_chat_manager, ChatStream
from src.chat.message_receive.message import MessageRecv, MessageRecvS4U
from src.chat.message_receive.storage import MessageStorage
from src.chat.message_manager import message_manager
from src.chat.utils.prompt import Prompt, global_prompt_manager
from src.plugin_system.core import component_registry, event_manager, global_announcement_manager
from src.plugin_system.base import BaseCommand, EventType
from src.mais4u.mais4u_chat.s4u_msg_processor import S4UMessageProcessor
from src.chat.utils.utils import is_mentioned_bot_in_message

# 导入反注入系统
from src.chat.antipromptinjector import initialize_anti_injector

# 获取项目根目录（假设本文件在src/chat/message_receive/下，根目录为上上上级目录）
PROJECT_ROOT = os.path.abspath(os.path.join(os.path.dirname(__file__), "../../.."))

# 配置主程序日志格式
logger = get_logger("chat")
anti_injector_logger = get_logger("anti_injector")


def _check_ban_words(text: str, chat: ChatStream, userinfo: UserInfo) -> bool:
    """检查消息是否包含过滤词

    Args:
        text: 待检查的文本
        chat: 聊天对象
        userinfo: 用户信息

    Returns:
        bool: 是否包含过滤词
    """
    for word in global_config.message_receive.ban_words:
        if word in text:
            chat_name = chat.group_info.group_name if chat.group_info else "私聊"
            logger.info(f"[{chat_name}]{userinfo.user_nickname}:{text}")
            logger.info(f"[过滤词识别]消息中含有{word}，filtered")
            return True
    return False


def _check_ban_regex(text: str, chat: ChatStream, userinfo: UserInfo) -> bool:
    """检查消息是否匹配过滤正则表达式

    Args:
        text: 待检查的文本
        chat: 聊天对象
        userinfo: 用户信息

    Returns:
        bool: 是否匹配过滤正则
    """
    for pattern in global_config.message_receive.ban_msgs_regex:
        if re.search(pattern, text):
            chat_name = chat.group_info.group_name if chat.group_info else "私聊"
            logger.info(f"[{chat_name}]{userinfo.user_nickname}:{text}")
            logger.info(f"[正则表达式过滤]消息匹配到{pattern}，filtered")
            return True
    return False


class ChatBot:
    def __init__(self):
        self.bot = None  # bot 实例引用
        self._started = False
        self.mood_manager = mood_manager  # 获取情绪管理器单例
        # 亲和力流消息处理器 - 直接使用全局afc_manager

        self.s4u_message_processor = S4UMessageProcessor()

        # 初始化反注入系统
        self._initialize_anti_injector()

<<<<<<< HEAD
    @staticmethod
    def _initialize_anti_injector():
=======
        # 启动消息管理器
        self._message_manager_started = False

    def _initialize_anti_injector(self):
>>>>>>> 80d34f31
        """初始化反注入系统"""
        try:
            initialize_anti_injector()

            anti_injector_logger.info(
                f"反注入系统已初始化 - 启用: {global_config.anti_prompt_injection.enabled}, "
                f"模式: {global_config.anti_prompt_injection.process_mode}, "
                f"规则: {global_config.anti_prompt_injection.enabled_rules}, LLM: {global_config.anti_prompt_injection.enabled_LLM}"
            )
        except Exception as e:
            anti_injector_logger.error(f"反注入系统初始化失败: {e}")

    async def _ensure_started(self):
        """确保所有任务已启动"""
        if not self._started:
            logger.debug("确保ChatBot所有任务已启动")

            # 启动消息管理器
            if not self._message_manager_started:
                await message_manager.start()
                self._message_manager_started = True
                logger.info("消息管理器已启动")

            self._started = True

    @staticmethod
    async def _process_plus_commands(message: MessageRecv):
        """独立处理PlusCommand系统"""
        try:
            text = message.processed_plain_text

            # 获取配置的命令前缀
            from src.config.config import global_config

            prefixes = global_config.command.command_prefixes

            # 检查是否以任何前缀开头
            matched_prefix = None
            for prefix in prefixes:
                if text.startswith(prefix):
                    matched_prefix = prefix
                    break

            if not matched_prefix:
                return False, None, True  # 不是命令，继续处理

            # 移除前缀
            command_part = text[len(matched_prefix) :].strip()

            # 分离命令名和参数
            parts = command_part.split(None, 1)
            if not parts:
                return False, None, True  # 没有命令名，继续处理

            command_word = parts[0].lower()
            args_text = parts[1] if len(parts) > 1 else ""

            # 查找匹配的PlusCommand
            plus_command_registry = component_registry.get_plus_command_registry()
            matching_commands = []

            for plus_command_name, plus_command_class in plus_command_registry.items():
                plus_command_info = component_registry.get_registered_plus_command_info(plus_command_name)
                if not plus_command_info:
                    continue

                # 检查命令名是否匹配（命令名和别名）
                all_commands = [plus_command_name.lower()] + [
                    alias.lower() for alias in plus_command_info.command_aliases
                ]
                if command_word in all_commands:
                    matching_commands.append((plus_command_class, plus_command_info, plus_command_name))

            if not matching_commands:
                return False, None, True  # 没有找到匹配的PlusCommand，继续处理

            # 如果有多个匹配，按优先级排序
            if len(matching_commands) > 1:
                matching_commands.sort(key=lambda x: x[1].priority, reverse=True)
                logger.warning(
                    f"文本 '{text}' 匹配到多个PlusCommand: {[cmd[2] for cmd in matching_commands]}，使用优先级最高的"
                )

            plus_command_class, plus_command_info, plus_command_name = matching_commands[0]

            # 检查命令是否被禁用
            if (
                message.chat_stream
                and message.chat_stream.stream_id
                and plus_command_name
                in global_announcement_manager.get_disabled_chat_commands(message.chat_stream.stream_id)
            ):
                logger.info("用户禁用的PlusCommand，跳过处理")
                return False, None, True

            message.is_command = True

            # 获取插件配置
            plugin_config = component_registry.get_plugin_config(plus_command_name)

            # 创建PlusCommand实例
            plus_command_instance = plus_command_class(message, plugin_config)

            try:
                # 检查聊天类型限制
                if not plus_command_instance.is_chat_type_allowed():
                    is_group = message.message_info.group_info                    
                    logger.info(
                        f"PlusCommand {plus_command_class.__name__} 不支持当前聊天类型: {'群聊' if is_group else '私聊'}"
                    )
                    return False, None, True  # 跳过此命令，继续处理其他消息

                # 设置参数
                from src.plugin_system.base.command_args import CommandArgs

                command_args = CommandArgs(args_text)
                plus_command_instance.args = command_args

                # 执行命令
                success, response, intercept_message = await plus_command_instance.execute(command_args)

                # 记录命令执行结果
                if success:
                    logger.info(f"PlusCommand执行成功: {plus_command_class.__name__} (拦截: {intercept_message})")
                else:
                    logger.warning(f"PlusCommand执行失败: {plus_command_class.__name__} - {response}")

                # 根据命令的拦截设置决定是否继续处理消息
                return True, response, not intercept_message  # 找到命令，根据intercept_message决定是否继续

            except Exception as e:
                logger.error(f"执行PlusCommand时出错: {plus_command_class.__name__} - {e}")
                logger.error(traceback.format_exc())

                try:
                    await plus_command_instance.send_text(f"命令执行出错: {str(e)}")
                except Exception as send_error:
                    logger.error(f"发送错误消息失败: {send_error}")

                # 命令出错时，根据命令的拦截设置决定是否继续处理消息
                return True, str(e), False  # 出错时继续处理消息

        except Exception as e:
            logger.error(f"处理PlusCommand时出错: {e}")
            return False, None, True  # 出错时继续处理消息

    @staticmethod
    async def _process_commands_with_new_system(message: MessageRecv):
        # sourcery skip: use-named-expression
        """使用新插件系统处理命令"""
        try:
            text = message.processed_plain_text

            # 使用新的组件注册中心查找命令
            command_result = component_registry.find_command_by_text(text)
            if command_result:
                command_class, matched_groups, command_info = command_result
                plugin_name = command_info.plugin_name
                command_name = command_info.name
                if (
                    message.chat_stream
                    and message.chat_stream.stream_id
                    and command_name
                    in global_announcement_manager.get_disabled_chat_commands(message.chat_stream.stream_id)
                ):
                    logger.info("用户禁用的命令，跳过处理")
                    return False, None, True

                message.is_command = True

                # 获取插件配置
                plugin_config = component_registry.get_plugin_config(plugin_name)

                # 创建命令实例
                command_instance: BaseCommand = command_class(message, plugin_config)
                command_instance.set_matched_groups(matched_groups)

                try:
                    # 检查聊天类型限制
                    if not command_instance.is_chat_type_allowed():
                        is_group = message.message_info.group_info
                        logger.info(
                            f"命令 {command_class.__name__} 不支持当前聊天类型: {'群聊' if is_group else '私聊'}"
                        )
                        return False, None, True  # 跳过此命令，继续处理其他消息

                    # 执行命令
                    success, response, intercept_message = await command_instance.execute()

                    # 记录命令执行结果
                    if success:
                        logger.info(f"命令执行成功: {command_class.__name__} (拦截: {intercept_message})")
                    else:
                        logger.warning(f"命令执行失败: {command_class.__name__} - {response}")

                    # 根据命令的拦截设置决定是否继续处理消息
                    return True, response, not intercept_message  # 找到命令，根据intercept_message决定是否继续

                except Exception as e:
                    logger.error(f"执行命令时出错: {command_class.__name__} - {e}")
                    logger.error(traceback.format_exc())

                    try:
                        await command_instance.send_text(f"命令执行出错: {str(e)}")
                    except Exception as send_error:
                        logger.error(f"发送错误消息失败: {send_error}")

                    # 命令出错时，根据命令的拦截设置决定是否继续处理消息
                    return True, str(e), False  # 出错时继续处理消息

            # 没有找到命令，继续处理消息
            return False, None, True

        except Exception as e:
            logger.error(f"处理命令时出错: {e}")
            return False, None, True  # 出错时继续处理消息

    async def handle_notice_message(self, message: MessageRecv):
        if message.message_info.message_id == "notice":
            message.is_notify = True
            logger.info("notice消息")
            # print(message)

            return True

        # 处理适配器响应消息
        if hasattr(message, "message_segment") and message.message_segment:
            if message.message_segment.type == "adapter_response":
                await self.handle_adapter_response(message)
                return True
            elif message.message_segment.type == "adapter_command":
                # 适配器命令消息不需要进一步处理
                logger.debug("收到适配器命令消息，跳过后续处理")
                return True

        return False

    @staticmethod
    async def handle_adapter_response(message: MessageRecv):
        """处理适配器命令响应"""
        try:
            from src.plugin_system.apis.send_api import put_adapter_response

            seg_data = message.message_segment.data
            request_id = seg_data.get("request_id")
            response_data = seg_data.get("response")

            if request_id and response_data:
                logger.debug(f"收到适配器响应: request_id={request_id}")
                put_adapter_response(request_id, response_data)
            else:
                logger.warning("适配器响应消息格式不正确")

        except Exception as e:
            logger.error(f"处理适配器响应时出错: {e}")

    async def do_s4u(self, message_data: Dict[str, Any]):
        message = MessageRecvS4U(message_data)
        group_info = message.message_info.group_info
        user_info = message.message_info.user_info

        get_chat_manager().register_message(message)
        chat = await get_chat_manager().get_or_create_stream(
            platform=message.message_info.platform,  # type: ignore
            user_info=user_info,  # type: ignore
            group_info=group_info,
        )

        message.update_chat_stream(chat)

        # 处理消息内容
        await message.process()

        await self.s4u_message_processor.process_message(message)

        return

    async def message_process(self, message_data: Dict[str, Any]) -> None:
        """处理转化后的统一格式消息"""
        try:
            # 首先处理可能的切片消息重组
            from src.utils.message_chunker import reassembler

            # 尝试重组切片消息
            reassembled_message = await reassembler.process_chunk(message_data)
            if reassembled_message is None:
                # 这是一个切片，但还未完整，等待更多切片
                logger.debug("等待更多切片，跳过此次处理")
                return
            elif reassembled_message != message_data:
                # 消息已被重组，使用重组后的消息
                logger.info("使用重组后的完整消息进行处理")
                message_data = reassembled_message

            # 确保所有任务已启动
            await self._ensure_started()

            platform = message_data["message_info"].get("platform")

            if platform == "amaidesu_default":
                await self.do_s4u(message_data)
                return

            if message_data["message_info"].get("group_info") is not None:
                message_data["message_info"]["group_info"]["group_id"] = str(
                    message_data["message_info"]["group_info"]["group_id"]
                )
            if message_data["message_info"].get("user_info") is not None:
                message_data["message_info"]["user_info"]["user_id"] = str(
                    message_data["message_info"]["user_info"]["user_id"]
                )
            # print(message_data)
            # logger.debug(str(message_data))
            message = MessageRecv(message_data)

            message.is_mentioned, _ = is_mentioned_bot_in_message(message)
            group_info = message.message_info.group_info
            user_info = message.message_info.user_info
            if message.message_info.additional_config:
                sent_message = message.message_info.additional_config.get("echo", False)
                if sent_message:  # 这一段只是为了在一切处理前劫持上报的自身消息，用于更新message_id，需要ada支持上报事件，实际测试中不会对正常使用造成任何问题
                    await MessageStorage.update_message(message)
                    return

            get_chat_manager().register_message(message)
            chat = await get_chat_manager().get_or_create_stream(
                platform=message.message_info.platform,  # type: ignore
                user_info=user_info,  # type: ignore
                group_info=group_info,
            )

            message.update_chat_stream(chat)

            # 处理消息内容，生成纯文本
            await message.process()

<<<<<<< HEAD
            # 过滤检查 (在消息处理之后进行)
            if _check_ban_words(
                message.processed_plain_text, chat, user_info  # type: ignore
            ) or _check_ban_regex(
                message.processed_plain_text, chat, user_info  # type: ignore
=======
            # 在这里打印[所见]日志，确保在所有处理和过滤之前记录
            logger.info(f"\u001b[38;5;118m{message.message_info.user_info.user_nickname}:{message.processed_plain_text}\u001b[0m")

            # 过滤检查
            if _check_ban_words(message.processed_plain_text, chat, user_info) or _check_ban_regex(  # type: ignore
                message.raw_message,  # type: ignore
                chat,
                user_info,  # type: ignore
>>>>>>> 80d34f31
            ):
                return

            # 命令处理 - 首先尝试PlusCommand独立处理
            is_plus_command, plus_cmd_result, plus_continue_process = await self._process_plus_commands(message)

            # 如果是PlusCommand且不需要继续处理，则直接返回
            if is_plus_command and not plus_continue_process:
                await MessageStorage.store_message(message, chat)
                logger.info(f"PlusCommand处理完成，跳过后续消息处理: {plus_cmd_result}")
                return

            # 如果不是PlusCommand，尝试传统的BaseCommand处理
            if not is_plus_command:
                is_command, cmd_result, continue_process = await self._process_commands_with_new_system(message)

                # 如果是命令且不需要继续处理，则直接返回
                if is_command and not continue_process:
                    await MessageStorage.store_message(message, chat)
                    logger.info(f"命令处理完成，跳过后续消息处理: {cmd_result}")
                    return

            result = await event_manager.trigger_event(EventType.ON_MESSAGE, permission_group="SYSTEM", message=message)
            if not result.all_continue_process():
                raise UserWarning(f"插件{result.get_summary().get('stopped_handlers', '')}于消息到达时取消了消息处理")
            
            # TODO:暂不可用
            # 确认从接口发来的message是否有自定义的prompt模板信息
            if message.message_info.template_info and not message.message_info.template_info.template_default:
                template_group_name: Optional[str] = message.message_info.template_info.template_name  # type: ignore
                template_items = message.message_info.template_info.template_items
                async with global_prompt_manager.async_message_scope(template_group_name):
                    if isinstance(template_items, dict):
                        for k in template_items.keys():
                            await Prompt.create_async(template_items[k], k)
                            logger.debug(f"注册{template_items[k]},{k}")
            else:
                template_group_name = None

            async def preprocess():
                # 存储消息到数据库
                from .storage import MessageStorage

                try:
                    await MessageStorage.store_message(message, message.chat_stream)
                    logger.debug(f"消息已存储到数据库: {message.message_info.message_id}")
                except Exception as e:
                    logger.error(f"存储消息到数据库失败: {e}")
                    traceback.print_exc()

                # 使用消息管理器处理消息（保持原有功能）
                from src.common.data_models.database_data_model import DatabaseMessages

                # 创建数据库消息对象
                db_message = DatabaseMessages(
                    message_id=message.message_info.message_id,
                    time=message.message_info.time,
                    chat_id=message.chat_stream.stream_id,
                    processed_plain_text=message.processed_plain_text,
                    display_message=message.processed_plain_text,
                    is_mentioned=message.is_mentioned,
                    is_at=message.is_at,
                    is_emoji=message.is_emoji,
                    is_picid=message.is_picid,
                    is_command=message.is_command,
                    is_notify=message.is_notify,
                    user_id=message.message_info.user_info.user_id,
                    user_nickname=message.message_info.user_info.user_nickname,
                    user_cardname=message.message_info.user_info.user_cardname,
                    user_platform=message.message_info.user_info.platform,
                    chat_info_stream_id=message.chat_stream.stream_id,
                    chat_info_platform=message.chat_stream.platform,
                    chat_info_create_time=message.chat_stream.create_time,
                    chat_info_last_active_time=message.chat_stream.last_active_time,
                    chat_info_user_id=message.chat_stream.user_info.user_id,
                    chat_info_user_nickname=message.chat_stream.user_info.user_nickname,
                    chat_info_user_cardname=message.chat_stream.user_info.user_cardname,
                    chat_info_user_platform=message.chat_stream.user_info.platform,
                )

                # 如果是群聊，添加群组信息
                if message.chat_stream.group_info:
                    db_message.chat_info_group_id = message.chat_stream.group_info.group_id
                    db_message.chat_info_group_name = message.chat_stream.group_info.group_name
                    db_message.chat_info_group_platform = message.chat_stream.group_info.platform

                # 添加消息到消息管理器
                message_manager.add_message(message.chat_stream.stream_id, db_message)
                logger.debug(f"消息已添加到消息管理器: {message.chat_stream.stream_id}")

            if template_group_name:
                async with global_prompt_manager.async_message_scope(template_group_name):
                    await preprocess()
            else:
                await preprocess()

        except Exception as e:
            logger.error(f"预处理消息失败: {e}")
            traceback.print_exc()


# 创建全局ChatBot实例
chat_bot = ChatBot()<|MERGE_RESOLUTION|>--- conflicted
+++ resolved
@@ -81,15 +81,10 @@
         # 初始化反注入系统
         self._initialize_anti_injector()
 
-<<<<<<< HEAD
-    @staticmethod
-    def _initialize_anti_injector():
-=======
         # 启动消息管理器
         self._message_manager_started = False
 
     def _initialize_anti_injector(self):
->>>>>>> 80d34f31
         """初始化反注入系统"""
         try:
             initialize_anti_injector()
@@ -115,8 +110,7 @@
 
             self._started = True
 
-    @staticmethod
-    async def _process_plus_commands(message: MessageRecv):
+    async def _process_plus_commands(self, message: MessageRecv):
         """独立处理PlusCommand系统"""
         try:
             text = message.processed_plain_text
@@ -236,8 +230,7 @@
             logger.error(f"处理PlusCommand时出错: {e}")
             return False, None, True  # 出错时继续处理消息
 
-    @staticmethod
-    async def _process_commands_with_new_system(message: MessageRecv):
+    async def _process_commands_with_new_system(self, message: MessageRecv):
         # sourcery skip: use-named-expression
         """使用新插件系统处理命令"""
         try:
@@ -327,8 +320,7 @@
 
         return False
 
-    @staticmethod
-    async def handle_adapter_response(message: MessageRecv):
+    async def handle_adapter_response(self, message: MessageRecv):
         """处理适配器命令响应"""
         try:
             from src.plugin_system.apis.send_api import put_adapter_response
@@ -415,6 +407,7 @@
                     return
 
             get_chat_manager().register_message(message)
+
             chat = await get_chat_manager().get_or_create_stream(
                 platform=message.message_info.platform,  # type: ignore
                 user_info=user_info,  # type: ignore
@@ -426,13 +419,6 @@
             # 处理消息内容，生成纯文本
             await message.process()
 
-<<<<<<< HEAD
-            # 过滤检查 (在消息处理之后进行)
-            if _check_ban_words(
-                message.processed_plain_text, chat, user_info  # type: ignore
-            ) or _check_ban_regex(
-                message.processed_plain_text, chat, user_info  # type: ignore
-=======
             # 在这里打印[所见]日志，确保在所有处理和过滤之前记录
             logger.info(f"\u001b[38;5;118m{message.message_info.user_info.user_nickname}:{message.processed_plain_text}\u001b[0m")
 
@@ -441,7 +427,6 @@
                 message.raw_message,  # type: ignore
                 chat,
                 user_info,  # type: ignore
->>>>>>> 80d34f31
             ):
                 return
 
