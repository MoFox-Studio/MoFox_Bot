--- conflicted
+++ resolved
@@ -1,14 +1,14 @@
 import re
 import traceback
+import orjson
 from typing import Union
 
-import orjson
-from sqlalchemy import select, desc, update
-
-from src.common.database.sqlalchemy_models import Messages, Images, get_db_session
+from src.common.database.sqlalchemy_models import Messages, Images
 from src.common.logger import get_logger
 from .chat_stream import ChatStream
 from .message import MessageSending, MessageRecv
+from src.common.database.sqlalchemy_database_api import get_db_session
+from sqlalchemy import select, update, desc
 
 logger = get_logger("message_storage")
 
@@ -41,7 +41,7 @@
             processed_plain_text = message.processed_plain_text
 
             if processed_plain_text:
-                processed_plain_text = await MessageStorage.replace_image_descriptions(processed_plain_text)
+                processed_plain_text = MessageStorage.replace_image_descriptions(processed_plain_text)
                 filtered_processed_plain_text = re.sub(pattern, "", processed_plain_text, flags=re.DOTALL)
             else:
                 filtered_processed_plain_text = ""
@@ -117,14 +117,21 @@
                 user_nickname=user_info_dict.get("user_nickname"),
                 user_cardname=user_info_dict.get("user_cardname"),
                 processed_plain_text=filtered_processed_plain_text,
+                display_message=filtered_display_message,
+                memorized_times=message.memorized_times,
+                interest_value=interest_value,
                 priority_mode=priority_mode,
                 priority_info=priority_info_json,
                 is_emoji=is_emoji,
                 is_picid=is_picid,
+                is_notify=is_notify,
+                is_command=is_command,
+                key_words=key_words,
+                key_words_lite=key_words_lite,
             )
-            async with get_db_session() as session:
+            with get_db_session() as session:
                 session.add(new_message)
-                await session.commit()
+                session.commit()
 
         except Exception:
             logger.exception("存储消息失败")
@@ -147,7 +154,8 @@
                 qq_message_id = message.message_segment.data.get("id")
             elif message.message_segment.type == "reply":
                 qq_message_id = message.message_segment.data.get("id")
-                logger.debug(f"从reply消息段获取到消息ID: {qq_message_id}")
+                if qq_message_id:
+                    logger.debug(f"从reply消息段获取到消息ID: {qq_message_id}")
             elif message.message_segment.type == "adapter_response":
                 logger.debug("适配器响应消息，不需要更新ID")
                 return
@@ -163,22 +171,18 @@
                 logger.debug(f"消息段数据: {message.message_segment.data}")
                 return
 
-            async with get_db_session() as session:
-                matched_message = (
-                    await session.execute(
-                        select(Messages).where(Messages.message_id == mmc_message_id).order_by(desc(Messages.time))
-                    )
+            # 使用上下文管理器确保session正确管理
+            from src.common.database.sqlalchemy_models import get_db_session
+
+            with get_db_session() as session:
+                matched_message = session.execute(
+                    select(Messages).where(Messages.message_id == mmc_message_id).order_by(desc(Messages.time))
                 ).scalar()
 
                 if matched_message:
-                    await session.execute(
+                    session.execute(
                         update(Messages).where(Messages.id == matched_message.id).values(message_id=qq_message_id)
                     )
-<<<<<<< HEAD
-                    await session.commit()
-                    #  会在上下文管理器中自动调用
-=======
->>>>>>> 80d34f31
                     logger.debug(f"更新消息ID成功: {matched_message.message_id} -> {qq_message_id}")
                 else:
                     logger.warning(f"未找到匹配的消息记录: {mmc_message_id}")
@@ -190,41 +194,26 @@
                 f"segment_type={getattr(message.message_segment, 'type', 'N/A')}"
             )
 
-    async def replace_image_descriptions(text: str) -> str:
+    @staticmethod
+    def replace_image_descriptions(text: str) -> str:
         """将[图片：描述]替换为[picid:image_id]"""
         # 先检查文本中是否有图片标记
         pattern = r"\[图片：([^\]]+)\]"
-        matches = list(re.finditer(pattern, text))
+        matches = re.findall(pattern, text)
 
         if not matches:
             logger.debug("文本中没有图片标记，直接返回原文本")
             return text
 
-        new_text = ""
-        last_end = 0
-        for match in matches:
-            new_text += text[last_end : match.start()]
+        def replace_match(match):
             description = match.group(1).strip()
             try:
                 from src.common.database.sqlalchemy_models import get_db_session
 
-                async with get_db_session() as session:
-                    image_record = (
-                        await session.execute(
-                            select(Images).where(Images.description == description).order_by(desc(Images.timestamp))
-                        )
+                with get_db_session() as session:
+                    image_record = session.execute(
+                        select(Images).where(Images.description == description).order_by(desc(Images.timestamp))
                     ).scalar()
-<<<<<<< HEAD
-                    if image_record:
-                        new_text += f"[picid:{image_record.image_id}]"
-                    else:
-                        new_text += match.group(0)
-            except Exception:
-                new_text += match.group(0)
-            last_end = match.end()
-        new_text += text[last_end:]
-        return new_text
-=======
                     return f"[picid:{image_record.image_id}]" if image_record else match.group(0)
             except Exception:
                 return match.group(0)
@@ -318,5 +307,4 @@
 
         except Exception as e:
             logger.error(f"修复历史消息interest_value失败: {e}")
-            return 0
->>>>>>> 80d34f31
+            return 0