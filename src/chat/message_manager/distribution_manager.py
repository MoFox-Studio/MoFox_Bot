--- conflicted
+++ resolved
@@ -68,7 +68,6 @@
 
         # 取消所有流循环
         try:
-<<<<<<< HEAD
             # 创建任务列表以便并发取消
             cancel_tasks = []
             for stream_id, task in list(self.stream_loops.items()):
@@ -86,35 +85,6 @@
 
             self.stream_loops.clear()
             logger.info("所有流循环已清理")
-=======
-            # 使用带超时的锁获取，避免无限等待
-            lock_acquired = await asyncio.wait_for(self.loop_lock.acquire(), timeout=10.0)
-            if not lock_acquired:
-                logger.error("停止管理器时获取锁超时")
-            else:
-                try:
-                    # 创建任务列表以便并发取消
-                    cancel_tasks = []
-                    for stream_id, task in list(self.stream_loops.items()):
-                        if not task.done():
-                            task.cancel()
-                            cancel_tasks.append((stream_id, task))
-
-                    # 并发等待所有任务取消
-                    if cancel_tasks:
-                        logger.info(f"正在取消 {len(cancel_tasks)} 个流循环任务...")
-                        await asyncio.gather(
-                            *[self._wait_for_task_cancel(stream_id, task) for stream_id, task in cancel_tasks],
-                            return_exceptions=True
-                        )
-
-                    self.stream_loops.clear()
-                    logger.info("所有流循环已清理")
-                finally:
-                    self.loop_lock.release()
-        except asyncio.TimeoutError:
-            logger.error("停止管理器时获取锁超时")
->>>>>>> e9fbd749
         except Exception as e:
             logger.error(f"停止管理器时出错: {e}")
 
@@ -213,37 +183,9 @@
             except Exception as e:
                 logger.error(f"等待流循环任务结束时出错: {stream_id} - {e}")
 
-<<<<<<< HEAD
         del self.stream_loops[stream_id]
         logger.info(f"停止流循环: {stream_id} (剩余: {len(self.stream_loops)})")
         return True
-=======
-        try:
-            # 双重检查：在获取锁后再次检查流是否存在
-            if stream_id not in self.stream_loops:
-                logger.debug(f"流 {stream_id} 循环不存在（双重检查）")
-                return False
-
-            task = self.stream_loops[stream_id]
-            if not task.done():
-                task.cancel()
-                try:
-                    # 设置取消超时，避免无限等待
-                    await asyncio.wait_for(task, timeout=5.0)
-                except asyncio.CancelledError:
-                    logger.debug(f"流循环任务已取消: {stream_id}")
-                except asyncio.TimeoutError:
-                    logger.warning(f"流循环任务取消超时: {stream_id}")
-                except Exception as e:
-                    logger.error(f"等待流循环任务结束时出错: {stream_id} - {e}")
-
-            del self.stream_loops[stream_id]
-            logger.info(f"停止流循环: {stream_id} (剩余: {len(self.stream_loops)})")
-            return True
-        finally:
-            # 确保锁被释放
-            self.loop_lock.release()
->>>>>>> e9fbd749
 
     async def _stream_loop(self, stream_id: str) -> None:
         """单个流的无限循环
