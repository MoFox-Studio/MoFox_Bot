--- conflicted
+++ resolved
@@ -7,11 +7,7 @@
 import random
 import time
 from collections import defaultdict, deque
-<<<<<<< HEAD
 from typing import TYPE_CHECKING, Any, Dict, Optional
-=======
-from typing import TYPE_CHECKING, Any
->>>>>>> 7d182aa2
 
 from src.chat.chatter_manager import ChatterManager
 from src.chat.message_receive.chat_stream import ChatStream
@@ -25,6 +21,7 @@
 from .distribution_manager import stream_loop_manager
 from .sleep_system.state_manager import SleepState, sleep_state_manager
 from .global_notice_manager import global_notice_manager, NoticeScope
+
 
 if TYPE_CHECKING:
     pass
