"""
PlanFilter: 接收 Plan 对象，根据不同模式的逻辑进行筛选，决定最终要执行的动作。
"""
import orjson
import time
import traceback
from datetime import datetime
from typing import Any, Dict, List, Optional

from json_repair import repair_json

from src.chat.memory_system.Hippocampus import hippocampus_manager
from src.chat.utils.chat_message_builder import (
    build_readable_actions,
    build_readable_messages_with_id,
    get_actions_by_timestamp_with_chat,
)
from src.chat.utils.prompt import global_prompt_manager
from src.common.data_models.info_data_model import ActionPlannerInfo, Plan
from src.common.logger import get_logger
from src.config.config import global_config, model_config
from src.llm_models.utils_model import LLMRequest
from src.mood.mood_manager import mood_manager
from src.plugin_system.base.component_types import ActionInfo, ChatMode
from src.schedule.schedule_manager import schedule_manager

logger = get_logger("plan_filter")


class PlanFilter:
    """
    根据 Plan 中的模式和信息，筛选并决定最终的动作。
    """

    def __init__(self):
        self.planner_llm = LLMRequest(
            model_set=model_config.model_task_config.planner, request_type="planner"
        )
        self.last_obs_time_mark = 0.0

    async def filter(self, plan: Plan) -> Plan:
        """
        执行筛选逻辑，并填充 Plan 对象的 decided_actions 字段。
        """
        logger.debug(f"墨墨在这里加了日志 -> filter 入口 plan: {plan}")
        try:
            prompt, used_message_id_list = await self._build_prompt(plan)
            plan.llm_prompt = prompt
            logger.debug(f"墨墨在这里加了日志 -> LLM prompt: {prompt}")

            llm_content, _ = await self.planner_llm.generate_response_async(prompt=prompt)

            if llm_content:
                logger.debug(f"墨墨在这里加了日志 -> LLM a原始返回: {llm_content}")
                parsed_json = orjson.loads(repair_json(llm_content))
                logger.debug(f"墨墨在这里加了日志 -> 解析后的 JSON: {parsed_json}")
                
                if isinstance(parsed_json, dict):
                    parsed_json = [parsed_json]

                if isinstance(parsed_json, list):
                    final_actions = []
                    reply_action_added = False
                    # 定义回复类动作的集合，方便扩展
                    reply_action_types = {"reply", "proactive_reply"}

                    for item in parsed_json:
                        if not isinstance(item, dict):
                            continue

                        # 预解析 action_type 来进行判断
                        action_type = item.get("action", "no_action")

                        if action_type in reply_action_types:
                            if not reply_action_added:
                                final_actions.extend(
                                    await self._parse_single_action(
                                        item, used_message_id_list, plan
                                    )
                                )
                                reply_action_added = True
                        else:
                            # 非回复类动作直接添加
                            final_actions.extend(
                                await self._parse_single_action(
                                    item, used_message_id_list, plan
                                )
                            )
                    
                    plan.decided_actions = self._filter_no_actions(final_actions)

        except Exception as e:
            logger.error(f"筛选 Plan 时出错: {e}\n{traceback.format_exc()}")
            plan.decided_actions = [
                ActionPlannerInfo(action_type="no_action", reasoning=f"筛选时出错: {e}")
            ]
        
        logger.debug(f"墨墨在这里加了日志 -> filter 出口 decided_actions: {plan.decided_actions}")
        return plan

    async def _build_prompt(self, plan: Plan) -> tuple[str, list]:
        """
        根据 Plan 对象构建提示词。
        """
        try:
            time_block = f"当前时间：{datetime.now().strftime('%Y-%m-%d %H:%M:%S')}"
            bot_name = global_config.bot.nickname
            bot_nickname = (
                f",也有人叫你{','.join(global_config.bot.alias_names)}" if global_config.bot.alias_names else ""
            )
            bot_core_personality = global_config.personality.personality_core
            identity_block = f"你的名字是{bot_name}{bot_nickname}，你{bot_core_personality}："

            schedule_block = ""
            if global_config.planning_system.schedule_enable:
                if current_activity := schedule_manager.get_current_activity():
                    schedule_block = f"你当前正在：{current_activity},但注意它与群聊的聊天无关。"

            mood_block = ""
            if global_config.mood.enable_mood:
                chat_mood = mood_manager.get_mood_by_chat_id(plan.chat_id)
                mood_block = f"你现在的心情是：{chat_mood.mood_state}"

            if plan.mode == ChatMode.PROACTIVE:
                long_term_memory_block = await self._get_long_term_memory_context()
                
                chat_content_block, message_id_list = build_readable_messages_with_id(
                    messages=[msg.flatten() for msg in plan.chat_history],
                    timestamp_mode="normal",
                    truncate=False,
                    show_actions=False,
                )

                prompt_template = await global_prompt_manager.get_prompt_async("proactive_planner_prompt")
                actions_before_now = get_actions_by_timestamp_with_chat(
                    chat_id=plan.chat_id,
                    timestamp_start=time.time() - 3600,
                    timestamp_end=time.time(),
                    limit=5,
                )
                actions_before_now_block = build_readable_actions(actions=actions_before_now)
                actions_before_now_block = f"你刚刚选择并执行过的action是：\n{actions_before_now_block}"

                prompt = prompt_template.format(
                    time_block=time_block,
                    identity_block=identity_block,
                    schedule_block=schedule_block,
                    mood_block=mood_block,
                    long_term_memory_block=long_term_memory_block,
                    chat_content_block=chat_content_block or "最近没有聊天内容。",
                    actions_before_now_block=actions_before_now_block,
                )
                return prompt, message_id_list

            chat_content_block, message_id_list = build_readable_messages_with_id(
                messages=[msg.flatten() for msg in plan.chat_history],
                timestamp_mode="normal",
                read_mark=self.last_obs_time_mark,
                truncate=True,
                show_actions=True,
            )

            actions_before_now = get_actions_by_timestamp_with_chat(
                chat_id=plan.chat_id,
                timestamp_start=time.time() - 3600,
                timestamp_end=time.time(),
                limit=5,
            )

            actions_before_now_block = build_readable_actions(actions=actions_before_now)
            actions_before_now_block = f"你刚刚选择并执行过的action是：\n{actions_before_now_block}"

            self.last_obs_time_mark = time.time()

            mentioned_bonus = ""
            if global_config.chat.mentioned_bot_inevitable_reply:
                mentioned_bonus = "\n- 有人提到你"
            if global_config.chat.at_bot_inevitable_reply:
                mentioned_bonus = "\n- 有人提到你，或者at你"

            if plan.mode == ChatMode.FOCUS:
                no_action_block = """
动作：no_action
动作描述：不选择任何动作
{{
    "action": "no_action",
    "reason":"不动作的原因"
}}

动作：no_reply
动作描述：不进行回复，等待合适的回复时机
- 当你刚刚发送了消息，没有人回复时，选择no_reply
- 当你一次发送了太多消息，为了避免打扰聊天节奏，选择no_reply
{{
    "action": "no_reply",
    "reason":"不回复的原因"
}}
"""
            else:  # NORMAL Mode
                no_action_block = """重要说明：
- 'reply' 表示只进行普通聊天回复，不执行任何额外动作
- 其他action表示在普通回复的基础上，执行相应的额外动作
{{
    "action": "reply",
    "target_message_id":"触发action的消息id",
    "reason":"回复的原因"
}}"""

            is_group_chat = plan.target_info.platform == "group" if plan.target_info else True
            chat_context_description = "你现在正在一个群聊中"
            if not is_group_chat and plan.target_info:
                chat_target_name = plan.target_info.person_name or plan.target_info.user_nickname or "对方"
                chat_context_description = f"你正在和 {chat_target_name} 私聊"

            action_options_block = await self._build_action_options(plan.available_actions)

            moderation_prompt_block = "请不要输出违法违规内容，不要输出色情，暴力，政治相关内容，如有敏感内容，请规避。"

            custom_prompt_block = ""
            if global_config.custom_prompt.planner_custom_prompt_content:
                custom_prompt_block = global_config.custom_prompt.planner_custom_prompt_content
            
            users_in_chat_str = "" # TODO: Re-implement user list fetching if needed

            planner_prompt_template = await global_prompt_manager.get_prompt_async("planner_prompt")
            prompt = planner_prompt_template.format(
                schedule_block=schedule_block,
                mood_block=mood_block,
                time_block=time_block,
                chat_context_description=chat_context_description,
                chat_content_block=chat_content_block,
                actions_before_now_block=actions_before_now_block,
                mentioned_bonus=mentioned_bonus,
                no_action_block=no_action_block,
                action_options_text=action_options_block,
                moderation_prompt=moderation_prompt_block,
                identity_block=identity_block,
                custom_prompt_block=custom_prompt_block,
                bot_name=bot_name,
                users_in_chat=users_in_chat_str
            )
            return prompt, message_id_list
        except Exception as e:
            logger.error(f"构建 Planner 提示词时出错: {e}")
            logger.error(traceback.format_exc())
            return "构建 Planner Prompt 时出错", []

    async def _parse_single_action(
        self, action_json: dict, message_id_list: list, plan: Plan
    ) -> List[ActionPlannerInfo]:
        parsed_actions = []
        try:
            action = action_json.get("action", "no_action")
            reasoning = action_json.get("reason", "未提供原因")
            action_data = {k: v for k, v in action_json.items() if k not in ["action", "reason"]}

            target_message_obj = None
            if action not in ["no_action", "no_reply", "do_nothing", "proactive_reply"]:
                if target_message_id := action_json.get("target_message_id"):
                    target_message_dict = self._find_message_by_id(target_message_id, message_id_list)
                else:
                    # 如果LLM没有指定target_message_id，我们就默认选择最新的一条消息
                    target_message_dict = self._get_latest_message(message_id_list)

                if target_message_dict:
<<<<<<< HEAD
                    target_message_obj = target_message_dict
=======
                    # 直接使用字典作为action_message，避免DatabaseMessages对象创建失败
                    target_message_obj = target_message_dict
                else:
                    # 如果找不到目标消息，对于reply动作来说这是必需的，应该记录警告
                    if action == "reply":
                        logger.warning(f"reply动作找不到目标消息，target_message_id: {action_json.get('target_message_id')}")
                        # 将reply动作改为no_action，避免后续执行时出错
                        action = "no_action"
                        reasoning = f"找不到目标消息进行回复。原始理由: {reasoning}"
>>>>>>> 437d804e

            available_action_names = list(plan.available_actions.keys())
            if action not in ["no_action", "no_reply", "reply", "do_nothing", "proactive_reply"] and action not in available_action_names:
                reasoning = f"LLM 返回了当前不可用的动作 '{action}'。原始理由: {reasoning}"
                action = "no_action"

            parsed_actions.append(
                ActionPlannerInfo(
                    action_type=action,
                    reasoning=reasoning,
                    action_data=action_data,
                    action_message=target_message_obj,
                    available_actions=plan.available_actions,
                )
            )
        except Exception as e:
            logger.error(f"解析单个action时出错: {e}")
            parsed_actions.append(
                ActionPlannerInfo(
                    action_type="no_action",
                    reasoning=f"解析action时出错: {e}",
                )
            )
        return parsed_actions

    def _filter_no_actions(
        self, action_list: List[ActionPlannerInfo]
    ) -> List[ActionPlannerInfo]:
        non_no_actions = [a for a in action_list if a.action_type not in ["no_action", "no_reply"]]
        if non_no_actions:
            return non_no_actions
        return action_list[:1] if action_list else []

    async def _get_long_term_memory_context(self) -> str:
        try:
            now = datetime.now()
            keywords = ["今天", "日程", "计划"]
            if 5 <= now.hour < 12:
                keywords.append("早上")
            elif 12 <= now.hour < 18:
                keywords.append("中午")
            else:
                keywords.append("晚上")

            retrieved_memories = await hippocampus_manager.get_memory_from_topic(
                valid_keywords=keywords, max_memory_num=5, max_memory_length=1
            )

            if not retrieved_memories:
                return "最近没有什么特别的记忆。"

            memory_statements = [f"关于'{topic}', 你记得'{memory_item}'。" for topic, memory_item in retrieved_memories]
            return " ".join(memory_statements)
        except Exception as e:
            logger.error(f"获取长期记忆时出错: {e}")
            return "回忆时出现了一些问题。"

    async def _build_action_options(self, current_available_actions: Dict[str, ActionInfo]) -> str:
        action_options_block = ""
        for action_name, action_info in current_available_actions.items():
            param_text = ""
            if action_info.action_parameters:
                param_text = "\n" + "\n".join(
                    f'    "{p_name}":"{p_desc}"' for p_name, p_desc in action_info.action_parameters.items()
                )
            require_text = "\n".join(f"- {req}" for req in action_info.action_require)
            using_action_prompt = await global_prompt_manager.get_prompt_async("action_prompt")
            action_options_block += using_action_prompt.format(
                action_name=action_name,
                action_description=action_info.description,
                action_parameters=param_text,
                action_require=require_text,
            )
        return action_options_block

    def _find_message_by_id(self, message_id: str, message_id_list: list) -> Optional[Dict[str, Any]]:
        if message_id.isdigit():
            message_id = f"m{message_id}"
        for item in message_id_list:
            if item.get("id") == message_id:
                return item.get("message")
        return None

    def _get_latest_message(self, message_id_list: list) -> Optional[Dict[str, Any]]:
        if not message_id_list:
            return None
        return message_id_list[-1].get("message")<|MERGE_RESOLUTION|>--- conflicted
+++ resolved
@@ -263,9 +263,6 @@
                     target_message_dict = self._get_latest_message(message_id_list)
 
                 if target_message_dict:
-<<<<<<< HEAD
-                    target_message_obj = target_message_dict
-=======
                     # 直接使用字典作为action_message，避免DatabaseMessages对象创建失败
                     target_message_obj = target_message_dict
                 else:
@@ -275,7 +272,6 @@
                         # 将reply动作改为no_action，避免后续执行时出错
                         action = "no_action"
                         reasoning = f"找不到目标消息进行回复。原始理由: {reasoning}"
->>>>>>> 437d804e
 
             available_action_names = list(plan.available_actions.keys())
             if action not in ["no_action", "no_reply", "reply", "do_nothing", "proactive_reply"] and action not in available_action_names:
